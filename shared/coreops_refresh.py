from __future__ import annotations
"""
Shared CoreOps refresh commands for all bots using shared.sheets.cache_service.
- !refresh all  (Admin)
- !rec refresh all  (Admin alias)
- !rec refresh clansinfo  (Staff/Admin)
"""

import asyncio
import datetime as dt
from typing import Optional

import discord
from discord.ext import commands

from .coreops_rbac import is_admin_member, is_staff_member
from .sheets import cache_service

UTC = dt.timezone.utc
_CACHE = cache_service.cache

# --- configuration probe (non-invasive) --------------------------------------

def _admin_roles_configured() -> bool:
    """Check whether ADMIN_ROLE_IDS are configured, defaulting to True."""

    try:
        from .coreops_rbac import admin_roles_configured  # type: ignore
    except Exception:
        return True
    try:
        return bool(admin_roles_configured())  # type: ignore[func-returns-value]
    except Exception:
        return True

# --- RBAC decorator wrappers (use coreops_rbac helpers) ----------------------

# If admin roles aren't configured, allow passthrough so the command body can
# show a clear "disabled" message (instead of Discord swallowing the check).
def is_admin():
    async def predicate(ctx: commands.Context) -> bool:
        try:
            from .coreops_rbac import admin_roles_configured  # type: ignore
            configured = bool(admin_roles_configured())  # type: ignore
        except Exception:
            configured = True
        if not configured:
            return True
        return is_admin_member(getattr(ctx, "author", None))

    return commands.check(predicate)


def is_staff():
    # Staff includes admins
    async def predicate(ctx: commands.Context) -> bool:
        author = getattr(ctx, "author", None)
        return is_staff_member(author) or is_admin_member(author) or bool(
            getattr(getattr(author, "guild_permissions", None), "administrator", False)
        )

    return commands.check(predicate)

# --- helpers ---------------------------------------------------------

async def _refresh_bucket(ctx: commands.Context, bucket: str, actor: str, trigger: str) -> None:
    b = _CACHE.get_bucket(bucket)
    if not b:
        await ctx.send(f"⚠️ No such cache bucket: `{bucket}`")
        return
    # Debounce: skip if already refreshing
    if b.refreshing and not b.refreshing.done():
        age = int((dt.datetime.now(UTC) - (b.last_refresh or dt.datetime.now(UTC))).total_seconds())
        await ctx.send(f"🔄 `{bucket}` is already refreshing (started {age}s ago).")
        return
    await ctx.send(f"⏳ Refreshing `{bucket}` cache (background)...")
    asyncio.create_task(_CACHE.refresh_now(bucket, trigger=trigger, actor=actor))


def _fmt_age(b) -> str:
    age = b.age_sec()
    if age is None:
        return "—"
    mins = age // 60
    if mins < 60:
        return f"{mins}m"
    hrs = mins // 60
    return f"{hrs}h{mins%60:02d}m"


async def _too_soon(ctx: commands.Context, b, next_time: Optional[dt.datetime]) -> None:
    msg = f"🕐 Clans cache is fresh (age: {_fmt_age(b)})."
    if next_time:
        msg += f" Next auto-refresh at {next_time.strftime('%H:%M UTC')}."
    await ctx.send(msg)


# --- command registration --------------------------------------------

class CoreOpsRefresh(commands.Cog):
    def __init__(self, bot):
        self.bot = bot
        self._prefix = "!"

    async def cog_command_error(self, ctx: commands.Context, error: Exception):
        """Reply to RBAC denials and breadcrumb unexpected errors."""
        from discord.ext import commands as dcmd

        if isinstance(error, dcmd.CheckFailure):
            qn = (getattr(getattr(ctx, "command", None), "qualified_name", "") or "")
            if qn.startswith("refresh") or qn.startswith("rec refresh all"):
                await ctx.send("⛔ You don't have permission to run admin refresh commands.")
            elif qn.startswith("rec refresh clansinfo"):
                await ctx.send("⛔ You need Staff (or Administrator) to run this.")
            return

        # Surface unexpected errors to the shared runtime log, but let global
        # handlers manage the actual exception (re-raising by returning).
        try:
            from . import runtime as rt

            await rt.send_log_message(
                f"[coreops] error in {getattr(ctx, 'command', None)}: {type(error).__name__}: {error}"
            )
        except Exception:
            pass

    # Admin: !refresh all
    @commands.group(name="refresh", invoke_without_command=False)
    @is_admin()
    async def refresh(self, ctx: commands.Context):
        """Admin group. Usage: !refresh all"""
        if not _admin_roles_configured():
            await ctx.send(
                "⚠️ Admin roles not configured — admin refresh commands are disabled."
            )
            return

        try:
            from . import runtime as rt

            await rt.send_log_message(f"[coreops] refresh group invoked by {ctx.author}")
        except Exception:
            pass

    @refresh.command(name="all")
    @is_admin()
    async def refresh_all(self, ctx: commands.Context):
        """Admin: Refresh all registered Sheets caches immediately."""
        if not _admin_roles_configured():
            await ctx.send(
                "⚠️ Admin roles not configured — admin refresh commands are disabled."
            )
            return
        caps = cache_service.capabilities()
        buckets = list(caps.keys())
        if not buckets:
            await ctx.send("⚠️ No cache buckets registered.")
            return
        await ctx.send(f"🧹 Refreshing: {', '.join(buckets)} (background).")
        for name in buckets:
            asyncio.create_task(_CACHE.refresh_now(name, actor=str(ctx.author), trigger="manual"))
        return

<<<<<<< HEAD
    @refresh.command(name="ping")
    @is_admin()
    async def refresh_ping(self, ctx: commands.Context):
        """Sanity check to confirm the refresh cog is loaded."""
=======
    # Temporary sanity subcommand: !refresh ping
    @refresh.command(name="ping")
    @is_admin()
    async def refresh_ping(self, ctx: commands.Context):
>>>>>>> f9e69a1e
        await ctx.send("✅ CoreOps refresh cog is loaded and listening.")

    # Admin alias: !rec refresh all
    @commands.group(name="rec", invoke_without_command=False)
    async def rec(self, ctx: commands.Context):
        """Recruitment namespace."""
        pass

    @rec.group(name="refresh", invoke_without_command=False)
    async def rec_refresh(self, ctx: commands.Context):
        """Recruitment refresh group."""
        pass

    @rec_refresh.command(name="all")
    @is_admin()
    async def rec_refresh_all(self, ctx: commands.Context):
        """Alias: !rec refresh all (admin)"""
        if not _admin_roles_configured():
            await ctx.send(
                "⚠️ Admin roles not configured — admin refresh commands are disabled."
            )
            return
        await self.refresh_all(ctx)

    # Staff: !rec refresh clansinfo  (60m guard)
    @rec_refresh.command(name="clansinfo")
    @is_staff()
    async def rec_refresh_clansinfo(self, ctx: commands.Context):
        """Staff: refresh bot_info cache if older than 60 minutes."""
        b = _CACHE.get_bucket("clans")
        if not b:
            await ctx.send("⚠️ This bot has no clansinfo cache.")
            return
        age = b.age_sec() or 999999
        if age < 60 * 60:
            await _too_soon(ctx, b, b.next_refresh_at())
            return
        await _refresh_bucket(ctx, "clans", str(ctx.author), "manual")

# --- setup ------------------------------------------------------------

async def setup(bot: commands.Bot):
    await bot.add_cog(CoreOpsRefresh(bot))<|MERGE_RESOLUTION|>--- conflicted
+++ resolved
@@ -162,17 +162,10 @@
             asyncio.create_task(_CACHE.refresh_now(name, actor=str(ctx.author), trigger="manual"))
         return
 
-<<<<<<< HEAD
-    @refresh.command(name="ping")
-    @is_admin()
-    async def refresh_ping(self, ctx: commands.Context):
-        """Sanity check to confirm the refresh cog is loaded."""
-=======
     # Temporary sanity subcommand: !refresh ping
     @refresh.command(name="ping")
     @is_admin()
     async def refresh_ping(self, ctx: commands.Context):
->>>>>>> f9e69a1e
         await ctx.send("✅ CoreOps refresh cog is loaded and listening.")
 
     # Admin alias: !rec refresh all
