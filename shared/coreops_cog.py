--- conflicted
+++ resolved
@@ -958,11 +958,7 @@
     @tier("staff")
     @rec.command(name="checksheet")
     @guild_only_denied_msg()
-<<<<<<< HEAD
     @staff_only()
-=======
-    @ops_only()
->>>>>>> 15d5fbca
     async def rec_checksheet(self, ctx: commands.Context) -> None:
         await self._checksheet_impl(ctx)
 
