--- conflicted
+++ resolved
@@ -149,11 +149,7 @@
     # ``get_service_account_client`` performs OAuth credential initialisation which
     # may block while ``gspread`` loads service account data. Run it in the Sheets
     # executor so the event loop stays responsive on first use.
-<<<<<<< HEAD
-    client = await async_adapter.arun(get_service_account_client)
-=======
     client = await async_adapter.arun(get_service_account_client, timeout=timeout)
->>>>>>> 5af777e6
     kwargs: dict[str, Any] = {}
     if timeout is not None:
         run_kwargs["timeout"] = timeout
