--- conflicted
+++ resolved
@@ -5,21 +5,12 @@
 import os
 import platform
 import time
-<<<<<<< HEAD
 from dataclasses import dataclass
-=======
-from dataclasses import dataclass, field
->>>>>>> 8f7eb207
 from typing import Sequence
 
 import discord
 
-<<<<<<< HEAD
 from shared.help import COREOPS_VERSION, build_coreops_footer
-=======
-from shared.help import build_coreops_footer, COREOPS_VERSION
-from shared.utils import humanize_duration
->>>>>>> 8f7eb207
 
 def _hms(seconds: float) -> str:
     s = int(max(0, seconds))
@@ -121,7 +112,6 @@
     return e
 
 
-<<<<<<< HEAD
 @dataclass(frozen=True)
 class RefreshEmbedRow:
     bucket: str
@@ -191,107 +181,4 @@
             notes=footer_notes,
         )
     )
-=======
-def _achievements_colour() -> discord.Colour:
-    return discord.Colour.from_rgb(246, 181, 56)
-
-
-def _format_duration(value: int | None) -> str:
-    if value is None:
-        return "n/a"
-    text = humanize_duration(value)
-    return "n/a" if text == "-" else text
-
-
-def _format_latency_seconds(value: float | None) -> str:
-    if value is None:
-        return "n/a"
-    try:
-        return f"{int(max(0.0, value) * 1000):d}ms"
-    except Exception:
-        return "n/a"
-
-
-def _format_latency_ms(value: int | None) -> str:
-    if value is None:
-        return "n/a"
-    return f"{max(0, int(value))}ms"
-
-
-def _format_count(value: int | None) -> str:
-    return "n/a" if value is None else str(max(0, value))
-
-
-def _format_next_refresh(at: dt.datetime | None, delta: int | None) -> str:
-    if at is not None:
-        try:
-            timestamp = at.astimezone(dt.timezone.utc)
-        except Exception:
-            timestamp = None
-        else:
-            return timestamp.strftime("%Y-%m-%d %H:%M UTC")
-    if delta is None:
-        return "n/a"
-    label = humanize_duration(abs(delta))
-    if label == "-":
-        label = "0s"
-    if delta >= 0:
-        return f"in {label}"
-    return f"{label} ago"
-
-
-def build_digest_embed(*, data: DigestEmbedData) -> discord.Embed:
-    embed = discord.Embed(colour=_achievements_colour())
-    embed.description = f"bot: {data.bot_name} • env: {data.env}"
-
-    uptime_text = _format_duration(data.uptime_seconds)
-    latency_text = _format_latency_seconds(data.latency_seconds)
-    gateway_age = _format_duration(data.gateway_age_seconds)
-    gateway_text = f"gateway: last {gateway_age}" if gateway_age != "n/a" else "gateway: n/a"
-    metrics_line = f"uptime: {uptime_text} • latency: {latency_text} • {gateway_text}"
-    embed.add_field(name="status", value=metrics_line, inline=False)
-
-    if data.cache is None:
-        cache_value = "n/a"
-    else:
-        cache_lines = [
-            (
-                "buckets: "
-                f"{_format_count(data.cache.total)} total • "
-                f"stale: {_format_count(data.cache.stale)} • "
-                f"errors: {_format_count(data.cache.recent_errors)} in last 1h"
-            ),
-            f"next refresh: {_format_next_refresh(data.cache.next_refresh_at, data.cache.next_refresh_delta)}",
-        ]
-        for error in data.cache.errors:
-            cache_lines.append(f"• {error.bucket}: {error.message}")
-        cache_value = "\n".join(cache_lines)
-    embed.add_field(name="Caches", value=cache_value, inline=False)
-
-    if data.sheets is None:
-        sheets_value = "n/a"
-    else:
-        sheets_lines = [
-            (
-                "last success: "
-                f"{_format_duration(data.sheets.last_success_age)} • "
-                f"latency: {_format_latency_ms(data.sheets.latency_ms)} • "
-                f"retries: {_format_count(data.sheets.retries)}"
-            ),
-            f"next refresh: {_format_next_refresh(data.sheets.next_refresh_at, data.sheets.next_refresh_delta)}",
-        ]
-        status = (data.sheets.last_result or "").lower()
-        if status.startswith("fail") or (data.sheets.last_error and status not in {"ok", "retry_ok"}):
-            sheets_lines.append(f"last error: {data.sheets.last_error or data.sheets.last_result or 'n/a'}")
-        sheets_value = "\n".join(sheets_lines)
-    embed.add_field(name="Sheets", value=sheets_value, inline=False)
-
-    footer_time = data.timestamp.astimezone(dt.timezone.utc)
-    footer_text = (
-        f"Bot v{data.bot_version} · CoreOps v{data.coreops_version} · "
-        f"{footer_time.strftime('%Y-%m-%d %H:%M:%S UTC')}"
-    )
-    embed.set_footer(text=footer_text)
-    embed.timestamp = footer_time
->>>>>>> 8f7eb207
     return embed