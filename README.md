<!-- Keep README user-facing -->
<!-- Dev layout reference: recruitment modules now live in modules/recruitment/, -->
<!-- shared sheet adapters consolidate under shared/sheets/. See docs/Architecture.md. -->
# C1C Bot — The Woadkeeper  
Version v0.9.7

Welcome, traveller of the Blue Flame.  
The Woadkeeper keeps our clans organised, our newcomers guided, and our Sheets clean.  
Think of it as the cluster’s quiet little helper: always awake, always watching, and always keeping the halls tidy so people can focus on playing and having fun.
## Role overview
- **Users** get quick answers about clans and bot status without pinging staff.
- **Staff** use richer panels with more info to clans needs and ready-to-send welcome messages.
- **Admins** keep the bot running smoothly and coordinate anything that touches the Ops toolkit.
# 🌟 What the Woadkeeper Does
### For normal users
- `@<Botname> help` — lists everything you can access with a short tip for each item.
- **Find a clan**  
  `!clan <tag>` gives you a clean profile card with requirements, crest, and quick notes.
- **Browse the cluster**  
  Use `!clansearch` to open the interactive search menu.
- **Check the bot**  
  `@BotName ping` — answers with 🏓 if all systems are up.
The bot only shows commands you can actually run; if you need more tools, ask an admin to review your roles.
### For staff & recruiters
Staff can use all user commands plus:
- **Recruitment panel**  
  `!clanmatch` opens the matching tool to help place new members.
- **Welcome Messages**  
  `!welcome [clan] @name` posts the welcome and logs it in the right places.
Operational commands (anything that peeks under the hood of the bot like refresh buttons, sync helpers and similar tools) live in the Ops docs. Start with the [Command Matrix](docs/ops/CommandMatrix.md) and [Perm Command Quickstart](docs/ops/PermCommandQuickstart.md) to see what each command does before you press go.
<<<<<<< HEAD

## Admin snapshot

Admins keep an eye on the bigger picture: making sure the bot stays online, caches stay fresh, Sheets stay clean and permissions match the plan. The full toolkit lives in the Ops suite. See the [Ops Runbook](docs/Runbook.md), [Troubleshooting guide](docs/Troubleshooting.md), and [Watchers reference](docs/ops/Watchers.md) for the day-to-day checklists and command names.

## Documentation quick links

- [Architecture overview](docs/Architecture.md)
- [Developer handbook](docs/README.md)
- [Ops Command Matrix](docs/ops/CommandMatrix.md)
- [Ops Runbook](docs/Runbook.md)
- [Ops Troubleshooting guide](docs/Troubleshooting.md)
- [Watcher tooling reference](docs/ops/Watchers.md)

---

Doc last updated: 2025-10-29 (v0.9.7)
=======
### Admin snapshot
Admins handle the bigger picture:
- Caches staying fresh  
- Sheets staying clean  
- Reservation ledger behaving  
- Permissions syncing properly  
- Onboarding running without stalling  
Start with:
- **Ops Runbook:** `docs/Runbook.md`  
- **Troubleshooting:** `docs/Troubleshooting.md`  
- **Ops Command Matrix:** `docs/ops/CommandMatrix.md`  
- **Watchers Reference:** `docs/ops/Watchers.md`
  
This is your Swiss-army knife for keeping the bot healthy.
# 🧭 Behind the Curtain — How It Works
If you’re curious how the bot thinks, check:
- **Architecture Overview:** `docs/Architecture.md`  
- **Module docs:**  
  - `docs/modules/Onboarding.md`  
  - `docs/modules/Welcome.md`  
  - `docs/modules/Recruitment.md`  
  - `docs/modules/Placement.md`  
  - `docs/modules/CoreOps.md`  
  - `docs/modules/PermissionsSync.md`
    
Each module doc explains what that subsystem does and how it fits into the bigger picture.
# 📚 Quick Documentation Links
- 🏛 **Architecture:** `docs/Architecture.md`  
- 📘 **Ops Runbook:** `docs/Runbook.md`  
- 🔧 **Command Matrix:** `docs/ops/CommandMatrix.md`  
- 🛠 **Troubleshooting:** `docs/Troubleshooting.md`  
- 🔭 **Watchers:** `docs/ops/Watchers.md`  
- 🧩 **Modules:** in `docs/modules/`  
- 📜 **Contributor & Dev Docs:**  
  - `docs/_meta/DocStyle.md`  
  - `docs/contracts/CollaborationContract.md`  
  - ADRs in `docs/adr/`

Doc last updated: 2025-11-17 (v0.9.7)
>>>>>>> 0d727270
<|MERGE_RESOLUTION|>--- conflicted
+++ resolved
@@ -28,25 +28,6 @@
 - **Welcome Messages**  
   `!welcome [clan] @name` posts the welcome and logs it in the right places.
 Operational commands (anything that peeks under the hood of the bot like refresh buttons, sync helpers and similar tools) live in the Ops docs. Start with the [Command Matrix](docs/ops/CommandMatrix.md) and [Perm Command Quickstart](docs/ops/PermCommandQuickstart.md) to see what each command does before you press go.
-<<<<<<< HEAD
-
-## Admin snapshot
-
-Admins keep an eye on the bigger picture: making sure the bot stays online, caches stay fresh, Sheets stay clean and permissions match the plan. The full toolkit lives in the Ops suite. See the [Ops Runbook](docs/Runbook.md), [Troubleshooting guide](docs/Troubleshooting.md), and [Watchers reference](docs/ops/Watchers.md) for the day-to-day checklists and command names.
-
-## Documentation quick links
-
-- [Architecture overview](docs/Architecture.md)
-- [Developer handbook](docs/README.md)
-- [Ops Command Matrix](docs/ops/CommandMatrix.md)
-- [Ops Runbook](docs/Runbook.md)
-- [Ops Troubleshooting guide](docs/Troubleshooting.md)
-- [Watcher tooling reference](docs/ops/Watchers.md)
-
----
-
-Doc last updated: 2025-10-29 (v0.9.7)
-=======
 ### Admin snapshot
 Admins handle the bigger picture:
 - Caches staying fresh  
@@ -85,5 +66,4 @@
   - `docs/contracts/CollaborationContract.md`  
   - ADRs in `docs/adr/`
 
-Doc last updated: 2025-11-17 (v0.9.7)
->>>>>>> 0d727270
+Doc last updated: 2025-11-17 (v0.9.7)