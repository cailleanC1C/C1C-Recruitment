--- conflicted
+++ resolved
@@ -21,8 +21,4 @@
 
 ---
 
-<<<<<<< HEAD
-Doc last updated: 2025-10-26 (v0.9.6)
-=======
-Doc last updated: 2025-10-27 (v0.9.6)
->>>>>>> a6e04277
+Doc last updated: 2025-10-27 (v0.9.6)