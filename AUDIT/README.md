--- conflicted
+++ resolved
@@ -11,17 +11,12 @@
 | [`diagnostics/`](diagnostics/) | Point-in-time investigations for incidents or bug hunts. |
 | [`phase-audits/`](phase-audits/) | Multi-phase audit engagements with summaries, artifacts, and dated working notes. |
 
-<<<<<<< HEAD
-- 2025-10-25 — [Phase 5: Clansearch member runtime diagnostics](diagnostics/clansearch-panel/2025-10-25_clansearch_member_runtime_diagnostics.md)
-- 2025-10-25 — [Phase 5: Clansearch port status](20251025_PHASE5/CLANSEARCH_port_status.md)
-=======
 ## Navigation Tips
 - Each topical slug includes an `index.md` for quick orientation and linkouts.
 - Dated files use the `YYYY-MM-DD_` prefix so timelines remain sortable inside a slug.
 - Append new findings under the relevant topic instead of creating new top-level folders.
 - End every Markdown artifact with the guardrail footer (`Doc last updated: … (v0.9.5)`) so
   the watchdog stays satisfied.
->>>>>>> 7446be33
 
 ## Recent Highlights
 - WelcomeCrew modernization notes, artifacts, and summaries live under
