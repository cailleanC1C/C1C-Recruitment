--- conflicted
+++ resolved
@@ -9,16 +9,7 @@
 import discord
 import pytest
 import sys
-<<<<<<< HEAD
-from types import SimpleNamespace
-from typing import Iterable, Mapping, Sequence
-
-import discord
 from discord.ext import commands
-import pytest
-=======
-from discord.ext import commands
->>>>>>> d0f184df
 
 
 def _ensure_src_on_path() -> None:
