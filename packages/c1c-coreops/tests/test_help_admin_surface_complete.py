from __future__ import annotations

import asyncio

from pathlib import Path
import sys


def _ensure_src_on_path() -> None:
    root = Path(__file__).resolve().parents[3]
    src = root / "packages" / "c1c-coreops" / "src"
    root_str = str(root)
    src_str = str(src)
    if root_str not in sys.path:
        sys.path.insert(0, root_str)
    if src_str not in sys.path:
        sys.path.insert(0, src_str)


_ensure_src_on_path()

<<<<<<< HEAD
from c1c_coreops.cop import HelpSurfaceSection, build_admin_help_surface_async


def _usage_set(section: HelpSurfaceSection) -> set[str]:
    return {entry.usage for entry in section.commands}


def _assert_descriptions(section: HelpSurfaceSection) -> None:
    for entry in section.commands:
        assert isinstance(entry.description, str) and entry.description.strip(), entry.usage


def test_admin_surface_sections_complete() -> None:
    sections = asyncio.run(build_admin_help_surface_async())
    labels = [section.label for section in sections]
    assert labels == [
        "Config & Health",
        "Sheets & Cache",
        "Permissions",
        "Utilities",
        "Welcome Templates",
    ]

    mapping = {section.label: section for section in sections}

    assert _usage_set(mapping["Config & Health"]) == {"!env", "!health"}
    assert _usage_set(mapping["Sheets & Cache"]) == {
        "!checksheet",
        "!config",
        "!refresh",
        "!refresh all",
    }
    assert _usage_set(mapping["Permissions"]) == {
        "!perm",
        "!perm bot allow",
        "!perm bot deny",
        "!perm bot list",
        "!perm bot remove",
        "!perm bot sync",
    }
    assert _usage_set(mapping["Utilities"]) == {"!reload"}
    assert _usage_set(mapping["Welcome Templates"]) == {"!welcome-refresh"}

    for section in sections:
        _assert_descriptions(section)


def test_permissions_commands_sorted() -> None:
    sections = asyncio.run(build_admin_help_surface_async())
    permissions = next(section for section in sections if section.label == "Permissions")
    usages = [entry.usage for entry in permissions.commands]
    assert usages == [
        "!perm",
        "!perm bot allow",
        "!perm bot deny",
        "!perm bot list",
        "!perm bot remove",
        "!perm bot sync",
    ]
=======
from c1c_coreops.cog import CoreOpsCog, _reset_help_diagnostics_cache
from c1c_coreops.helpers import tier
from modules.ops.permissions_sync import BotPermissionCog
from cogs.recruitment_clan_profile import ClanProfileCog
from cogs.recruitment_member import RecruitmentMember
from cogs.recruitment_recruiter import RecruiterPanelCog
from cogs.recruitment_welcome import WelcomeBridge


class DummyMember:
    def __init__(self, *, is_admin: bool = False, is_staff: bool = False) -> None:
        self.display_name = "Member"
        self.id = 1 if is_admin else 2 if is_staff else 3
        self.roles: list[SimpleNamespace] = []
        self.guild_permissions = SimpleNamespace(administrator=is_admin)
        self._is_admin = is_admin
        self._is_staff = is_staff

    def __str__(self) -> str:  # pragma: no cover - defensive fallback
        return self.display_name


class HelpContext:
    def __init__(self, bot: commands.Bot, author: DummyMember) -> None:
        self.bot = bot
        self.author = author
        self.guild = SimpleNamespace(id=1234)
        self._coreops_suppress_denials = True
        self._replies: list[discord.Embed] = []
        self.command = None

    async def reply(
        self,
        *args: object,
        embed: discord.Embed | None = None,
        embeds: Sequence[discord.Embed] | None = None,
        **_: object,
    ) -> None:
        if embed is not None:
            self._replies.append(embed)
        if embeds:
            self._replies.extend(embeds)


@pytest.fixture(autouse=True)
def patch_rbac(monkeypatch: pytest.MonkeyPatch) -> Iterable[None]:
    _reset_help_diagnostics_cache()
    monkeypatch.setattr("c1c_coreops.rbac.get_admin_role_ids", lambda: set())
    monkeypatch.setattr("c1c_coreops.rbac.get_staff_role_ids", lambda: set())
    monkeypatch.setattr("c1c_coreops.rbac._resolve_member", _resolve_member)
    monkeypatch.setattr(
        "c1c_coreops.rbac._member_has_admin_role",
        lambda member: bool(getattr(member, "_is_admin", False)),
    )
    monkeypatch.setattr(
        "c1c_coreops.rbac._has_administrator_permission",
        lambda member: bool(
            getattr(getattr(member, "guild_permissions", None), "administrator", False)
        ),
    )
    monkeypatch.setattr(
        "c1c_coreops.rbac.is_admin_member",
        lambda target: bool(getattr(_resolve_member(target), "_is_admin", False)),
    )
    monkeypatch.setattr(
        "c1c_coreops.rbac.is_staff_member",
        lambda target: bool(
            getattr(_resolve_member(target), "_is_staff", False)
            or getattr(_resolve_member(target), "_is_admin", False)
        ),
    )
    monkeypatch.setattr(
        "c1c_coreops.rbac.is_recruiter",
        lambda target: bool(getattr(_resolve_member(target), "_is_staff", False)),
    )
    monkeypatch.setattr(
        "c1c_coreops.rbac.is_lead",
        lambda target: bool(getattr(_resolve_member(target), "_is_staff", False)),
    )
    monkeypatch.setattr(
        "c1c_coreops.rbac.ops_gate",
        lambda member: bool(getattr(member, "_is_admin", False) or getattr(member, "_is_staff", False)),
    )
    monkeypatch.setattr(
        "c1c_coreops.rbac.can_view_admin",
        lambda target: bool(getattr(_resolve_member(target), "_is_admin", False)),
    )
    monkeypatch.setattr(
        "c1c_coreops.rbac.can_view_staff",
        lambda target: bool(
            getattr(_resolve_member(target), "_is_staff", False)
            or getattr(_resolve_member(target), "_is_admin", False)
        ),
    )
    monkeypatch.setattr(
        "c1c_coreops.cog.can_view_admin",
        lambda target: bool(getattr(_resolve_member(target), "_is_admin", False)),
    )
    monkeypatch.setattr(
        "c1c_coreops.cog.can_view_staff",
        lambda target: bool(
            getattr(_resolve_member(target), "_is_staff", False)
            or getattr(_resolve_member(target), "_is_admin", False)
        ),
    )
    monkeypatch.setattr(
        "cogs.recruitment_welcome.is_staff_member",
        lambda target: bool(
            getattr(_resolve_member(target), "_is_staff", False)
            or getattr(_resolve_member(target), "_is_admin", False)
        ),
    )
    monkeypatch.setattr(
        "cogs.recruitment_welcome.is_admin_member",
        lambda target: bool(getattr(_resolve_member(target), "_is_admin", False)),
    )
    monkeypatch.setattr("c1c_coreops.rbac.discord.Member", DummyMember)
    monkeypatch.setattr("c1c_coreops.cog.discord.Member", DummyMember)
    yield
    _reset_help_diagnostics_cache()


async def _gather_help_embeds(
    monkeypatch: pytest.MonkeyPatch,
    member: DummyMember,
    *,
    show_empty: bool = False,
    allowlist: str | None = None,
) -> list[discord.Embed]:
    if show_empty:
        monkeypatch.setenv("SHOW_EMPTY_SECTIONS", "1")
    else:
        monkeypatch.delenv("SHOW_EMPTY_SECTIONS", raising=False)

    if allowlist is None:
        monkeypatch.delenv("COREOPS_ADMIN_BANG_ALLOWLIST", raising=False)
    else:
        monkeypatch.setenv("COREOPS_ADMIN_BANG_ALLOWLIST", allowlist)

    bot = commands.Bot(command_prefix="!", intents=discord.Intents.none())

    await bot.add_cog(CoreOpsCog(bot))
    await bot.add_cog(BotPermissionCog(bot))
    await bot.add_cog(RecruiterPanelCog(bot))
    await bot.add_cog(WelcomeBridge(bot))
    await bot.add_cog(RecruitmentMember(bot))
    await bot.add_cog(ClanProfileCog(bot))

    try:
        cog = bot.get_cog("CoreOpsCog")
        assert cog is not None
        ctx = HelpContext(bot, author=member)
        await cog.render_help(ctx)
        return ctx._replies
    finally:
        await bot.close()


def _fields(embed: discord.Embed) -> Mapping[str, str]:
    mapping: dict[str, str] = {}
    for field in getattr(embed, "fields", []):
        mapping[getattr(field, "name", "")] = getattr(field, "value", "")
    return mapping


def test_help_admin_view_usage_policy(monkeypatch: pytest.MonkeyPatch) -> None:
    async def runner() -> None:
        embeds = await _gather_help_embeds(
            monkeypatch,
            DummyMember(is_admin=True, is_staff=True),
            allowlist="env,health,refresh all",
        )
        assert len(embeds) == 4
        titles = {embed.title: embed for embed in embeds}
        admin_embed = titles["Admin / Operational"]
        staff_embed = titles["Staff"]
        user_embed = titles["User"]

        admin_text = " \n ".join(_fields(admin_embed).values())
        staff_text = " \n ".join(_fields(staff_embed).values())
        user_text = " \n ".join(_fields(user_embed).values())

        assert "`!env`" in admin_text
        assert "`!health`" in admin_text
        assert "`!refresh all`" in admin_text
        assert "`!ops refresh`" in admin_text
        assert "`!ops reload`" in admin_text
        assert "`!ops checksheet`" in admin_text
        assert "`!ops config`" in admin_text
        assert "`!welcome-refresh`" in admin_text
        assert "`!perm bot list`" in admin_text
        assert "`@Bot help`" not in admin_text
        assert "`@Bot ping`" not in admin_text
        assert "`!clan`" not in admin_text

        assert "`!clanmatch`" in staff_text
        assert "`!welcome-refresh`" not in staff_text
        assert "`!refresh all`" not in staff_text

        assert "`@Bot help`" in user_text
        assert "`@Bot ping`" in user_text

        combined_text = " \n ".join(
            value for embed in embeds for value in _fields(embed).values()
        )
        assert "!rec" not in combined_text

    asyncio.run(runner())


def test_help_staff_view(monkeypatch: pytest.MonkeyPatch) -> None:
    async def runner() -> None:
        embeds = await _gather_help_embeds(
            monkeypatch,
            DummyMember(is_staff=True),
            allowlist="env,health,refresh all",
        )
        assert len(embeds) == 3
        titles = {embed.title: embed for embed in embeds}
        assert "Admin / Operational" not in titles

        staff_embed = titles["Staff"]
        user_embed = titles["User"]

        staff_text = " \n ".join(_fields(staff_embed).values())
        user_text = " \n ".join(_fields(user_embed).values())

        assert "`!clanmatch`" in staff_text
        assert "`!welcome`" in staff_text
        assert "`!ops digest`" in staff_text
        assert "`!ops checksheet`" not in staff_text
        assert "`!ops config`" not in staff_text
        assert "`!welcome-refresh`" not in staff_text
        assert "`!refresh all`" not in staff_text
        assert "`!perm bot list`" not in staff_text

        assert "`@Bot help`" in user_text
        assert "`@Bot ping`" in user_text

    asyncio.run(runner())


def test_help_user_view(monkeypatch: pytest.MonkeyPatch) -> None:
    async def runner() -> None:
        embeds = await _gather_help_embeds(
            monkeypatch,
            DummyMember(),
            allowlist="env,health,refresh all",
        )
        assert len(embeds) == 2
        titles = {embed.title: embed for embed in embeds}
        assert "Admin / Operational" not in titles
        assert "Staff" not in titles

        user_embed = titles["User"]
        user_text = " \n ".join(_fields(user_embed).values())

        assert "`!clan`" in user_text
        assert "`!clansearch`" in user_text
        assert "`@Bot help`" in user_text
        assert "`@Bot ping`" in user_text
        assert "!ops" not in user_text

    asyncio.run(runner())


def test_help_empty_sections_toggle(monkeypatch: pytest.MonkeyPatch) -> None:
    async def runner() -> None:
        embeds = await _gather_help_embeds(
            monkeypatch, DummyMember(), show_empty=True
        )
        assert len(embeds) == 2
        titles = {embed.title: embed for embed in embeds}
        assert "Staff" not in titles
        assert "Admin / Operational" not in titles
        user_embed = titles["User"]
        fields = _fields(user_embed)
        assert "Milestones" in fields
        assert fields["Milestones"] == "Coming soon"

    asyncio.run(runner())
>>>>>>> 97b9cba4
<|MERGE_RESOLUTION|>--- conflicted
+++ resolved
@@ -19,67 +19,6 @@
 
 _ensure_src_on_path()
 
-<<<<<<< HEAD
-from c1c_coreops.cop import HelpSurfaceSection, build_admin_help_surface_async
-
-
-def _usage_set(section: HelpSurfaceSection) -> set[str]:
-    return {entry.usage for entry in section.commands}
-
-
-def _assert_descriptions(section: HelpSurfaceSection) -> None:
-    for entry in section.commands:
-        assert isinstance(entry.description, str) and entry.description.strip(), entry.usage
-
-
-def test_admin_surface_sections_complete() -> None:
-    sections = asyncio.run(build_admin_help_surface_async())
-    labels = [section.label for section in sections]
-    assert labels == [
-        "Config & Health",
-        "Sheets & Cache",
-        "Permissions",
-        "Utilities",
-        "Welcome Templates",
-    ]
-
-    mapping = {section.label: section for section in sections}
-
-    assert _usage_set(mapping["Config & Health"]) == {"!env", "!health"}
-    assert _usage_set(mapping["Sheets & Cache"]) == {
-        "!checksheet",
-        "!config",
-        "!refresh",
-        "!refresh all",
-    }
-    assert _usage_set(mapping["Permissions"]) == {
-        "!perm",
-        "!perm bot allow",
-        "!perm bot deny",
-        "!perm bot list",
-        "!perm bot remove",
-        "!perm bot sync",
-    }
-    assert _usage_set(mapping["Utilities"]) == {"!reload"}
-    assert _usage_set(mapping["Welcome Templates"]) == {"!welcome-refresh"}
-
-    for section in sections:
-        _assert_descriptions(section)
-
-
-def test_permissions_commands_sorted() -> None:
-    sections = asyncio.run(build_admin_help_surface_async())
-    permissions = next(section for section in sections if section.label == "Permissions")
-    usages = [entry.usage for entry in permissions.commands]
-    assert usages == [
-        "!perm",
-        "!perm bot allow",
-        "!perm bot deny",
-        "!perm bot list",
-        "!perm bot remove",
-        "!perm bot sync",
-    ]
-=======
 from c1c_coreops.cog import CoreOpsCog, _reset_help_diagnostics_cache
 from c1c_coreops.helpers import tier
 from modules.ops.permissions_sync import BotPermissionCog
@@ -360,5 +299,4 @@
         assert "Milestones" in fields
         assert fields["Milestones"] == "Coming soon"
 
-    asyncio.run(runner())
->>>>>>> 97b9cba4
+    asyncio.run(runner())