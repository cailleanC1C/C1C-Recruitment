--- conflicted
+++ resolved
@@ -2974,12 +2974,6 @@
                 if diagnostics is not None:
                     diagnostics.mark_filtered(qualified, "duplicate entry")
                 continue
-<<<<<<< HEAD
-            seen.add(base_name)
-            if not await self._can_display_command(
-                command, ctx, log_failures=True
-            ):
-=======
             seen.add(qualified)
 
             result = access_results.get(qualified)
@@ -2993,7 +2987,6 @@
                     diagnostics.mark_not_displayed(
                         qualified, result.reason or "not runnable"
                     )
->>>>>>> 97b9cba4
                 continue
 
             info = self._build_help_info(command)
@@ -3280,15 +3273,6 @@
         infos.sort(key=lambda item: item.qualified_name)
         return infos
 
-<<<<<<< HEAD
-    async def _can_display_command(
-        self,
-        command: commands.Command[Any, Any, Any],
-        ctx: commands.Context,
-        *,
-        log_failures: bool = False,
-    ) -> bool:
-=======
     def _audience_denial_reason(self, audience: str, required: str) -> str:
         if required == "admin":
             if audience == "staff":
@@ -3301,7 +3285,6 @@
     async def _evaluate_command_access(
         self, command: commands.Command[Any, Any, Any], ctx: commands.Context
     ) -> _CommandAccessResult:
->>>>>>> 97b9cba4
         if not command.enabled:
             return _CommandAccessResult(can_run=False, reason="disabled")
 
@@ -3323,26 +3306,11 @@
         previous = getattr(ctx, "_coreops_suppress_denials", sentinel)
         setattr(ctx, "_coreops_suppress_denials", True)
         try:
-<<<<<<< HEAD
-            ok = await command.can_run(ctx)
-            if not ok and log_failures:
-                self._log_help_denial(command, ctx)
-            return ok
-        except commands.CheckFailure:
-            if log_failures:
-                self._log_help_denial(command, ctx)
-            return False
-        except commands.CommandError:
-            if log_failures:
-                self._log_help_denial(command, ctx)
-            return False
-=======
             await command.can_run(ctx)
         except commands.CheckFailure:
             return _CommandAccessResult(can_run=False, reason="not runnable")
         except commands.CommandError:
             return _CommandAccessResult(can_run=False, reason="not runnable")
->>>>>>> 97b9cba4
         except Exception:  # pragma: no cover - defensive guard
             logger.exception("failed help gate for command", exc_info=True)
             return _CommandAccessResult(can_run=False, reason="error")
@@ -3355,24 +3323,6 @@
             else:
                 setattr(ctx, "_coreops_suppress_denials", previous)
 
-<<<<<<< HEAD
-    def _log_help_denial(
-        self, command: commands.Command[Any, Any, Any], ctx: commands.Context
-    ) -> None:
-        author = getattr(ctx, "author", None)
-        if can_view_admin(author):
-            caller_role = "admin"
-        elif can_view_staff(author):
-            caller_role = "staff"
-        else:
-            caller_role = "user"
-        qualified = getattr(command, "qualified_name", None) or command.name
-        logger.error(
-            "[help] skipped command %s for caller role %s",
-            qualified,
-            caller_role,
-        )
-=======
         return _CommandAccessResult(can_run=True, reason=None)
 
     async def _can_display_command(
@@ -3380,7 +3330,6 @@
     ) -> bool:
         result = await self._evaluate_command_access(command, ctx)
         return result.can_run
->>>>>>> 97b9cba4
 
     def _build_help_info(self, command: commands.Command[Any, Any, Any]) -> HelpCommandInfo:
         signature = command.signature or ""
