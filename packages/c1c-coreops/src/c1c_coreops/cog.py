"""CoreOps shared cog and RBAC helpers."""

from __future__ import annotations

import asyncio
import datetime as dt
import json
import logging
import os
import re
import sys
import time
from importlib import import_module
from dataclasses import asdict, dataclass, replace
from typing import Any, Dict, Iterable, List, Mapping, Optional, Sequence, Set, Tuple
from types import ModuleType

import discord
from discord.ext import commands

from config.runtime import (
    get_bot_name,
    get_command_prefix,
    get_env_name,
    get_watchdog_check_sec,
    get_watchdog_disconnect_grace_sec,
    get_watchdog_stall_sec,
)
from shared import socket_heartbeat as hb
from .render import (
    ChecksheetEmbedData,
    ChecksheetSheetEntry,
    ChecksheetTabEntry,
    DigestEmbedData,
    DigestSheetEntry,
    DigestSheetsClientSummary,
    RefreshEmbedRow,
    build_config_embed,
    build_checksheet_tabs_embed,
    build_digest_embed,
    build_digest_line,
    build_health_embed,
    build_refresh_embed,
)
from shared.cache import telemetry as cache_telemetry
from shared.cache.telemetry import get_snapshot as cache_get_snapshot
from shared.cache.telemetry import humanize_duration as cache_humanize_duration
from shared.cache.telemetry import list_buckets as cache_list_buckets
from .help import (
    COREOPS_VERSION,
    HelpCommandInfo,
    HelpTier,
    HelpTierSection,
    build_coreops_footer,
    build_help_detail_embed,
    build_help_overview_embeds,
    lookup_help_metadata,
)
from .helpers import help_metadata, tier
from shared.redaction import sanitize_embed, sanitize_log, sanitize_text
from shared.sheets.async_core import (
    aget_worksheet,
    aopen_by_key,
    acall_with_backoff,
    afetch_records,
)
from shared.sheets.recruitment import get_reports_tab_name

from .config import CoreOpsSettings, load_coreops_settings, normalize_command_text
from .prefix import detect_admin_bang_command
from .tags import lifecycle_tag
from .rbac import (
    admin_only,
    can_view_admin,
    can_view_staff,
    guild_only_denied_msg,
    is_admin_member,
    is_staff_member,
    ops_only,
)

UTC = dt.timezone.utc

logger = logging.getLogger(__name__)


_HELP_DIAGNOSTICS_CACHE: Dict[tuple[str, int | None], float] = {}


def _reset_help_diagnostics_cache() -> None:
    _HELP_DIAGNOSTICS_CACHE.clear()

_NAME_CACHE_TTL_SEC = 600.0
_ID_PATTERN = re.compile(r"\d{5,}")
_ID_KEY_HINTS = ("ID", "ROLE", "CHANNEL", "THREAD", "GUILD")
_ENV_KEY_HINTS = (
    "SHEET",
    "SHEETS",
    "GSPREAD",
    "GOOGLE",
    "SERVICE",
    "RECRUIT",
    "ONBOARD",
    "WELCOME",
    "PROMO",
)
_SHEET_CONFIG_SOURCES: Tuple[Tuple[str, str], ...] = (
    ("Recruitment", "shared.sheets.recruitment"),
    ("Onboarding", "shared.sheets.onboarding"),
)
_sheet_cache_errors_logged: Set[str] = set()
_sheet_cache_load_errors_logged: Set[str] = set()
_digest_section_errors_logged: Set[str] = set()
_FIELD_CHAR_LIMIT = 900
_DIGEST_SHEET_BUCKETS: Tuple[Tuple[str, str], ...] = (
    ("clans", "ClanInfo"),
    ("templates", "Templates"),
    ("clan_tags", "ClanTags"),
)
_TELEMETRY_REQUIRED_KEYS: Tuple[str, ...] = (
    "ttl_sec",
    "last_refresh_at",
    "next_refresh_at",
    "last_result",
    "last_error",
    "retries",
)
_TELEMETRY_FALLBACK_KEYS: Tuple[str, ...] = (
    "name",
    "available",
    "ttl_seconds",
    "ttl_sec",
    "ttl_human",
    "age_seconds",
    "age_sec",
    "age_human",
    "last_refresh_at",
    "next_refresh_at",
    "next_refresh_delta_seconds",
    "next_refresh_human",
    "last_result",
    "last_error",
    "retries",
    "last_latency_ms",
)
_telemetry_missing_fields_logged: Set[str] = set()

_GENERIC_ALIAS_COMMANDS: Tuple[str, ...] = (
    "checksheet",
    "config",
    "digest",
    "env",
    "health",
    "refresh",
    "refresh all",
    "refresh clansinfo",
    "reload",
)


_CONFIG_MODULE: ModuleType | None = None


def _ensure_config_module() -> ModuleType:
    """Import and cache the shared config module when needed."""

    global _CONFIG_MODULE
    if _CONFIG_MODULE is None:
        from shared import config as _config  # noqa: WPS433 (runtime import)

        _CONFIG_MODULE = _config
    return _CONFIG_MODULE


def get_allowed_guild_ids() -> Sequence[int]:
    """Return guild IDs allowed to use CoreOps commands."""

    return _ensure_config_module().get_allowed_guild_ids()


def get_config_snapshot() -> Mapping[str, object]:
    """Return a mapping of configuration values."""

    return _ensure_config_module().get_config_snapshot()


def get_feature_toggles() -> Mapping[str, object]:
    """Return the configured feature toggles."""

    return _ensure_config_module().get_feature_toggles()


def reload_config() -> None:
    """Reload configuration from the environment and Sheets."""

    _ensure_config_module().reload_config()


def redact_value(key: str, value: object) -> str:
    """Redact sensitive values for display."""

    return _ensure_config_module().redact_value(key, value)


def _canonical_cmd_key(cmd: commands.Command[Any, Any, Any]) -> str:
    """Return a normalized command key for allowlist lookups."""

    name = getattr(cmd, "qualified_name", None) or getattr(cmd, "name", "")
    if not isinstance(name, str):
        return ""
    return name.strip().lower()


_ADMIN_BANG_ALLOWLIST: Set[str] = {
    key.strip().lower()
    for key in os.getenv("COREOPS_ADMIN_BANG_ALLOWLIST", "").split(",")
    if key.strip()
}


def _is_bang_eligible(cmd: commands.Command[Any, Any, Any]) -> bool:
    """Return True if the command is eligible for bare bang usage."""

    key = _canonical_cmd_key(cmd)
    return bool(key) and key in _ADMIN_BANG_ALLOWLIST


@dataclass(frozen=True)
class _ChecksheetSheetTarget:
    label: str
    sheet_id_key: str
    config_tab_key: str
    sheet_id: str
    config_tab: str


_CHECKSHEET_SHEET_CONFIGS: Tuple[Tuple[str, str, str], ...] = (
    ("Recruitment", "RECRUITMENT_SHEET_ID", "RECRUITMENT_CONFIG_TAB"),
    ("Onboarding", "ONBOARDING_SHEET_ID", "ONBOARDING_CONFIG_TAB"),
)


def resolve_ops_log_channel_id(
    *, bot: commands.Bot | None = None, snapshot: Mapping[str, object] | None = None
) -> int | None:
    """Return the configured ops/log channel ID, if available."""

    mapping: Mapping[str, object] | None
    if isinstance(snapshot, Mapping):
        mapping = snapshot
    else:
        mapping = get_config_snapshot()

    candidate: object | None = None
    if mapping is not None:
        for key in (
            "ops_log_channel_id",
            "OPS_LOG_CHANNEL_ID",
            "log_channel_id",
            "LOG_CHANNEL_ID",
        ):
            value = mapping.get(key)
            if isinstance(value, str):
                trimmed = value.strip()
                if trimmed:
                    candidate = trimmed
                    break
            elif value is not None:
                candidate = value
                break

    if candidate is None and bot is not None:
        bot_config = getattr(bot, "config", None)
        if bot_config is not None:
            candidate = (
                getattr(bot_config, "ops_log_channel_id", None)
                or getattr(bot_config, "log_channel_id", None)
            )

    if isinstance(candidate, str):
        candidate = candidate.strip()

    try:
        return int(candidate)  # type: ignore[arg-type]
    except (TypeError, ValueError):
        return None


def _column_label(index: int) -> str:
    if index <= 0:
        return ""
    label = ""
    value = index
    while value > 0:
        value, rem = divmod(value - 1, 26)
        label = chr(65 + rem) + label
    return label



class _SheetsDiscoveryClient:
    async def get_worksheet(self, *, sheet_id: str, tab: str):
        return await aget_worksheet(sheet_id, tab)

    async def get_values(self, *, sheet_id: str, range_name: str):
        workbook = await aopen_by_key(sheet_id)
        params = {"majorDimension": "ROWS", "valueRenderOption": "FORMATTED_VALUE"}
        response = await acall_with_backoff(workbook.values_get, range_name, params=params)
        if isinstance(response, Mapping):
            values = response.get("values")
            if isinstance(values, Sequence):
                return list(values)
            return []
        if isinstance(response, Sequence) and not isinstance(response, (str, bytes)):
            return list(response)
        return []


_DISCOVERY_SHEETS_CLIENT = _SheetsDiscoveryClient()


@dataclass(frozen=True)
class _ConfigDiscoveryResult:
    tabs: list[str]
    header_names: tuple[str, str]
    preview_rows: list[list[str]]
    tab_map: Dict[str, str]


async def _discover_tabs_from_config(
    sheets_client,
    sheet_id: str,
    config_tab_name: str | None,
    *,
    debug: bool = False,
) -> _ConfigDiscoveryResult:
    """Returns ordered unique tab names for a sheet based on its Config worksheet.

    Rules:
      • Open worksheet named ``config_tab_name`` or fallback "Config".
      • Read up to 200 rows × 2 cols (A:B) only.
      • Detect header row within first 3 rows (case-insensitive) for KEY / VALUE.
        - If not found, assume A=KEY, B=VALUE.
      • Normalize KEY as upper(). If KEY endswith "_TAB" and VALUE non-empty,
        append VALUE.strip() to result (dedupe preserving order).
      • Fail soft: on any exception, return [] (tabs empty).
    """

    config_tab = config_tab_name or "Config"
    tab_range = f"{config_tab}!A1:B200"
    rows: Sequence[object] = []
    try:
        rows = await sheets_client.get_values(sheet_id=sheet_id, range_name=tab_range)
        logger.info("[checksheet] raw Config rows (%s): %d", tab_range, len(rows))
    except Exception as exc:
        logger.warning("[checksheet] failed to read Config range %s: %s", config_tab, exc)
        return _ConfigDiscoveryResult(
            tabs=[], header_names=("A", "B"), preview_rows=[], tab_map={}
        )

    if debug and rows:
        preview: list[str] = []
        if isinstance(rows, Sequence) and not isinstance(rows, (str, bytes)):
            for raw in rows[:5]:
                if isinstance(raw, Sequence) and not isinstance(raw, (str, bytes)):
                    preview.append(str(list(raw[:2])))
                else:
                    preview.append(str(raw))
        logger.info("[checksheet] Config preview %s: %s", sheet_id[-4:] if sheet_id else "----", preview)

    if not isinstance(rows, Sequence) or isinstance(rows, (str, bytes)):
        rows_seq: list[Sequence[object]] = []
    else:
        rows_seq = []
        for row in rows:
            if isinstance(row, Sequence) and not isinstance(row, (str, bytes)):
                rows_seq.append(list(row))
            else:
                rows_seq.append([row])

    preview_rows: list[list[str]] = []
    for raw_row in rows_seq[:5]:
        if not isinstance(raw_row, Sequence) or isinstance(raw_row, (str, bytes)):
            cells = []
        else:
            cells = list(raw_row)
        trimmed: list[str] = []
        for cell in cells[:2]:
            text = str(cell or "").strip()
            if len(text) > 40:
                text = f"{text[:37]}…"
            trimmed.append(text)
        preview_rows.append([sanitize_text(value) for value in trimmed])

    key_idx: int | None = None
    val_idx: int | None = None
    header_row_index: int = -1
    header_names: tuple[str, str] = ("A", "B")

    for r_i in range(min(3, len(rows_seq))):
        raw_row = rows_seq[r_i]
        if not isinstance(raw_row, Sequence) or isinstance(raw_row, (str, bytes)):
            cells: list[str] = []
        else:
            cells = [str(cell or "").strip() for cell in raw_row]
        lowered = [cell.lower() for cell in cells]
        if "key" in lowered and "value" in lowered:
            key_idx = lowered.index("key")
            val_idx = lowered.index("value")
            header_row_index = r_i
            key_name = cells[key_idx] if key_idx < len(cells) else "KEY"
            val_name = cells[val_idx] if val_idx < len(cells) else "VALUE"
            header_names = (
                str(key_name or "KEY").strip().upper() or "KEY",
                str(val_name or "VALUE").strip().upper() or "VALUE",
            )
            break

    if key_idx is None or val_idx is None:
        key_idx, val_idx = 0, 1

    tab_map: Dict[str, str] = {}
    discovered: list[str] = []
    seen: set[str] = set()
    max_index = max(key_idx, val_idx)
    for r_i, raw_row in enumerate(rows_seq):
        if header_row_index >= 0 and r_i <= header_row_index:
            continue
        if not isinstance(raw_row, Sequence) or isinstance(raw_row, (str, bytes)):
            cells = []
        else:
            cells = list(raw_row)
        if len(cells) <= max_index:
            cells.extend([""] * (max_index + 1 - len(cells)))
        key = str(cells[key_idx] or "").strip()
        val = str(cells[val_idx] or "").strip()
        if not key or not val:
            continue
        key_upper = key.upper()
        if key_upper.endswith("_TAB"):
            dedupe = val.lower()
            if not dedupe or dedupe in seen:
                continue
            seen.add(dedupe)
            cleaned_value = val.strip()
            if cleaned_value:
                tab_map.setdefault(key_upper, cleaned_value)
                discovered.append(cleaned_value)

    return _ConfigDiscoveryResult(
        tabs=discovered,
        header_names=header_names,
        preview_rows=preview_rows,
        tab_map=tab_map,
    )


@dataclass(frozen=True)
class _EnvEntry:
    key: str
    normalized: object
    display: str


def _format_bucket_label(name: str) -> str:
    cleaned = name.replace("_", " ").strip()
    if not cleaned:
        return name
    return " ".join(part.capitalize() for part in cleaned.split())


def _chunk_lines(lines: Sequence[str], limit: int) -> List[str]:
    chunks: List[str] = []
    current: List[str] = []
    current_len = 0
    for line in lines:
        text = line.rstrip()
        additional = len(text) + (1 if current else 0)
        if current and current_len + additional > limit:
            chunks.append("\n".join(current))
            current = [text]
            current_len = len(text)
        else:
            current.append(text)
            current_len += additional
    if current:
        chunks.append("\n".join(current))
    return chunks or ["—"]


def _is_secret_key(key: str) -> bool:
    upper = key.upper()
    return (
        "TOKEN" in upper
        or "SECRET" in upper
        or "CREDENTIAL" in upper
        or "SERVICE_ACCOUNT" in upper
    )


def _trim_resolved_label(label: str) -> str:
    if label.endswith(" (guild)"):
        label = label[:-8]
    if " · " in label:
        label = label.split(" · ", 1)[0]
    return label


def _short_identifier(value: object) -> str | None:
    text = str(value or "").strip()
    if not text:
        return None
    if len(text) <= 6:
        return text
    return f"…{text[-4:]}"


def _mask_sheet_id(sheet_id: str) -> str:
    text = str(sheet_id or "").strip()
    if not text:
        return "—"
    return f"***{text[-4:]}"


def _format_sheet_log_label(sheet_title: str, sheet_id: str) -> str:
    title = (sheet_title or "Sheet").strip() or "Sheet"
    title = title.replace("\n", " ")
    trimmed_id = (sheet_id or "").strip()
    suffix = f"…{trimmed_id[-4:]}" if trimmed_id else "…----"
    return f"{title}({suffix})"


def _extract_override_keys(meta: Mapping[str, Any]) -> List[str]:
    overrides = meta.get("overrides")
    result: List[str] = []

    def _coerce_sequence(values: Iterable[object]) -> None:
        for item in values:
            text = str(item or "").strip()
            if text:
                result.append(text)

    if isinstance(overrides, Mapping):
        keys = overrides.get("keys")
        if isinstance(keys, Iterable) and not isinstance(keys, (str, bytes)):
            _coerce_sequence(keys)
        else:
            _coerce_sequence(overrides.keys())
    elif isinstance(overrides, (set, tuple, list)):
        _coerce_sequence(overrides)
    elif isinstance(overrides, str):
        text = overrides.strip()
        if text:
            result.append(text)

    if not result:
        extra_keys = meta.get("override_keys")
        if isinstance(extra_keys, (set, tuple, list)):
            _coerce_sequence(extra_keys)

    seen: Set[str] = set()
    unique: List[str] = []
    for item in result:
        if item not in seen:
            seen.add(item)
            unique.append(item)
    return unique


def _lookup_sheet_hint(meta: Mapping[str, Any] | None, slug: str) -> str | None:
    if not isinstance(meta, Mapping):
        return None

    keys = [slug, slug.lower(), slug.upper(), slug.capitalize()]

    def _extract(section: Mapping[str, Any]) -> str | None:
        for key in keys:
            if key not in section:
                continue
            value = section[key]
            if isinstance(value, Mapping):
                for candidate in ("title", "name", "label", "display"):
                    inner = value.get(candidate)
                    if isinstance(inner, str) and inner.strip():
                        return inner.strip()
            if isinstance(value, str) and value.strip():
                return value.strip()
        return None

    for candidate_key in (
        "sheets",
        "sheet_titles",
        "sheet_labels",
        "sheet_names",
        "sheet_meta",
    ):
        section = meta.get(candidate_key)
        if isinstance(section, Mapping):
            found = _extract(section)
            if found:
                return found

    return _extract(meta)


def _admin_roles_configured() -> bool:
    """Return True when admin roles are configured (defaults to True)."""

    try:
        from .rbac import admin_roles_configured  # type: ignore
    except Exception:
        return True
    try:
        return bool(admin_roles_configured())  # type: ignore[misc]
    except Exception:
        return True


def _get_tier(cmd: commands.Command[Any, Any, Any]) -> str:
    extras = getattr(cmd, "extras", None)
    if isinstance(extras, dict):
        level = extras.get("access_tier") or extras.get("tier")
    else:
        level = None
    return str(level) if level else getattr(cmd, "_tier", "user")


def _should_show(cmd: commands.Command[Any, Any, Any]) -> bool:
    # never show internals or the group container
    if cmd.qualified_name == "ops" or cmd.name.startswith("_"):
        return False

    # respect explicit opt-out flag in extras
    ex = getattr(cmd, "extras", None)
    if isinstance(ex, dict) and ex.get("hide_in_help"):
        return False

    # respect command.hidden only if command lacks a CoreOps/admin tier
    if getattr(cmd, "hidden", False):
        # find its tier (preserved via extras/_tier)
        tier = None
        ex = getattr(cmd, "extras", None)
        if isinstance(ex, dict):
            tier = ex.get("tier")
        tier = tier or getattr(cmd, "_tier", None)
        # hidden admin/staff commands stay visible to admins
        if tier not in {"admin", "staff"}:
            return False

    return True


def _admin_check() -> commands.Check[Any]:
    async def predicate(ctx: commands.Context) -> bool:
        if not _admin_roles_configured():
            # Let the command body display the explicit disabled message.
            return True
        return is_admin_member(getattr(ctx, "author", None))

    return commands.check(predicate)


def _staff_check() -> commands.Check[Any]:
    async def predicate(ctx: commands.Context) -> bool:
        author = getattr(ctx, "author", None)
        return bool(is_staff_member(author) or is_admin_member(author))

    return commands.check(predicate)


def _uptime_sec(bot: commands.Bot) -> float:
    started = getattr(bot, "_c1c_started_mono", None)
    return max(0.0, time.monotonic() - started) if started else 0.0


def _latency_sec(bot: commands.Bot) -> Optional[float]:
    try:
        return float(getattr(bot, "latency", None)) if bot.latency is not None else None
    except Exception:
        return None


def _delta_seconds(now: dt.datetime, value: dt.datetime | None) -> Optional[int]:
    if value is None:
        return None
    try:
        delta = value - now
        return int(delta.total_seconds())
    except Exception:
        return None
def _config_meta_from_app() -> dict:
    # Try to read CONFIG_META from app; else fallback
    app = sys.modules.get("app")
    meta = getattr(app, "CONFIG_META", None) if app else None
    return meta or {"source": "runtime-only", "status": "ok", "loaded_at": None, "last_error": None}


def _list_bucket_names() -> Set[str]:
    try:
        return set(cache_list_buckets())
    except Exception:
        return set()


def _coerce_snapshot_dict(name: str, snapshot: object) -> Dict[str, Any]:
    if isinstance(snapshot, Mapping):
        data = dict(snapshot)
    elif snapshot is None:
        data = {}
    else:
        try:
            data = asdict(snapshot)
        except Exception:
            data = {}
            for key in _TELEMETRY_FALLBACK_KEYS:
                if hasattr(snapshot, key):
                    data[key] = getattr(snapshot, key)

    missing = [field for field in _TELEMETRY_REQUIRED_KEYS if field not in data]
    if (not data or missing) and name not in _telemetry_missing_fields_logged:
        _telemetry_missing_fields_logged.add(name)
        logger.info("[telemetry] snapshot missing fields for bucket %s", name)
    return data


def _get_snapshot_dict(name: str) -> Dict[str, Any]:
    try:
        snapshot = cache_get_snapshot(name)
    except Exception:
        snapshot = None
    return _coerce_snapshot_dict(name, snapshot)


def _gather_snapshot_dicts(names: Iterable[str]) -> Dict[str, Dict[str, Any]]:
    snapshots: Dict[str, Dict[str, Any]] = {}
    for name in names:
        snapshots[name] = _get_snapshot_dict(name)
    return snapshots


def _extract_sheet_config_from_snapshot(snapshot: Mapping[str, Any]) -> Dict[str, Any]:
    if not isinstance(snapshot, Mapping):
        return {}

    candidates = (
        snapshot.get("config"),
        snapshot.get("overrides"),
        snapshot.get("value"),
        snapshot.get("data"),
        snapshot.get("payload"),
        snapshot.get("snapshot"),
    )

    for candidate in candidates:
        if isinstance(candidate, Mapping):
            return dict(candidate)
        if isinstance(candidate, str):
            text = candidate.strip()
            if not text:
                continue
            try:
                parsed = json.loads(text)
            except json.JSONDecodeError:
                continue
            if isinstance(parsed, Mapping):
                return dict(parsed)
    return {}


def _load_sheet_config_from_module(module_name: str) -> Dict[str, Any]:
    try:
        module = import_module(module_name)
    except Exception as exc:  # pragma: no cover - defensive logging
        if module_name not in _sheet_cache_errors_logged:
            _sheet_cache_errors_logged.add(module_name)
            msg, extra = sanitize_log(
                "failed to import sheet config cache",
                extra={"module": module_name},
            )
            logger.warning(msg, extra=extra, exc_info=exc)
        return {}

    loader = getattr(module, "_load_config", None)
    if not callable(loader):
        return {}

    try:
        data = loader()
    except Exception as exc:  # pragma: no cover - defensive logging
        if module_name not in _sheet_cache_load_errors_logged:
            _sheet_cache_load_errors_logged.add(module_name)
            msg, extra = sanitize_log(
                "failed to load sheet config cache",
                extra={"module": module_name},
            )
            logger.warning(msg, extra=extra, exc_info=exc)
        return {}

    if isinstance(data, Mapping):
        return dict(data)
    return {}


def _normalize_snapshot_value(value: object) -> object:
    if isinstance(value, set):
        try:
            return sorted(value)
        except TypeError:
            return list(value)
    if isinstance(value, tuple):
        return list(value)
    return value


def _clip(text: str, limit: int) -> str:
    clean = re.sub(r"\s+", " ", str(text)).strip()
    if not clean:
        return "—"
    if len(clean) <= limit:
        return clean
    return f"{clean[: limit - 1]}…"


def _format_resolved(names: Sequence[str]) -> str:
    if not names:
        return "—"

    seen: List[str] = []
    for name in names:
        label = name or "(not found)"
        if label not in seen:
            seen.append(label)
    return ", ".join(seen) if seen else "—"


def _extract_ids(key: str, value: object) -> List[int]:
    key_upper = str(key).upper()
    if not any(hint in key_upper for hint in _ID_KEY_HINTS):
        return []

    result: List[int] = []
    seen: Set[int] = set()

    def _push(candidate: int) -> None:
        if candidate not in seen:
            seen.add(candidate)
            result.append(candidate)

    def _walk(item: object) -> None:
        if item is None:
            return
        if isinstance(item, bool):
            return
        if isinstance(item, int):
            if item >= 0:
                _push(int(item))
            return
        if isinstance(item, float) and item.is_integer():
            _push(int(item))
            return
        if isinstance(item, str):
            for match in _ID_PATTERN.findall(item):
                try:
                    _push(int(match))
                except (TypeError, ValueError):
                    continue
            return
        if isinstance(item, dict):
            for sub in item.values():
                _walk(sub)
            return
        if isinstance(item, (list, tuple, set)):
            for sub in item:
                _walk(sub)

    _walk(value)
    return result


def _candidate_env_keys(snapshot: Dict[str, Any]) -> List[str]:
    keys = {str(k) for k in snapshot.keys()}
    for key in os.environ.keys():
        if key in keys:
            continue
        if not key.isupper():
            continue
        if any(hint in key for hint in _ENV_KEY_HINTS):
            keys.add(key)
    return sorted(keys)


def _describe_role(role: discord.Role) -> str:
    name = getattr(role, "name", "role")
    guild = getattr(role, "guild", None)
    guild_name = getattr(guild, "name", None)
    if guild_name:
        return f"@{name} · {guild_name}"
    return f"@{name}"


def _describe_channel(channel: discord.abc.GuildChannel | discord.Thread) -> str:
    name = getattr(channel, "name", "channel")
    if isinstance(channel, (discord.TextChannel, discord.Thread)):
        base = f"#{name}"
    elif isinstance(channel, discord.VoiceChannel):
        base = f"🔊 {name}"
    elif getattr(discord, "StageChannel", None) and isinstance(channel, discord.StageChannel):  # type: ignore[attr-defined]
        base = f"🎙️ {name}"
    elif isinstance(channel, discord.CategoryChannel):
        base = f"📂 {name}"
    else:
        base = str(name)
    guild = getattr(channel, "guild", None)
    guild_name = getattr(guild, "name", None)
    if guild_name:
        return f"{base} · {guild_name}"
    return base


class _IdResolver:
    __slots__ = ("_cache", "_failures")

    def __init__(self) -> None:
        self._cache: Dict[int, Tuple[str, float]] = {}
        self._failures: Set[int] = set()

    def resolve_many(self, bot: commands.Bot, ids: Iterable[int]) -> List[str]:
        return [self.resolve(bot, snowflake) for snowflake in ids]

    def resolve(self, bot: commands.Bot, snowflake: int) -> str:
        now = time.monotonic()
        cached = self._cache.get(snowflake)
        if cached and cached[1] > now:
            return cached[0]

        try:
            resolved = self._lookup(bot, snowflake)
        except Exception as exc:  # pragma: no cover - defensive logging
            if snowflake not in self._failures:
                self._failures.add(snowflake)
                msg, extra = sanitize_log(
                    "failed to resolve discord id",
                    extra={"id": snowflake},
                )
                logger.warning(msg, extra=extra, exc_info=exc)
            resolved = "(not found)"

        self._cache[snowflake] = (resolved, now + _NAME_CACHE_TTL_SEC)
        return resolved

    def _lookup(self, bot: commands.Bot, snowflake: int) -> str:
        guild = bot.get_guild(snowflake)
        if guild is not None:
            return f"{guild.name} (guild)"

        channel = bot.get_channel(snowflake)
        if channel is not None:
            return _describe_channel(channel)

        for guild in getattr(bot, "guilds", []):
            role = guild.get_role(snowflake)
            if role is not None:
                return _describe_role(role)

            channel = guild.get_channel(snowflake)
            if channel is not None:
                return _describe_channel(channel)

            getter = getattr(guild, "get_thread", None)
            if callable(getter):
                thread = getter(snowflake)
                if thread is not None:
                    return _describe_channel(thread)

        return "(not found)"

@dataclass(frozen=True)
class _HelpSectionConfig:
    key: str
    label: str
    allowed_function_groups: tuple[str, ...] = ()


@dataclass(frozen=True)
class _HelpAudienceConfig:
    key: str
    title: str
    allowed_function_groups: tuple[str, ...]
    sections: tuple[_HelpSectionConfig, ...]


@dataclass
class _CommandAccessResult:
    can_run: bool
    reason: str | None = None


@dataclass
class _HelpDiagnosticsEntry:
    qualified_name: str
    access_tier: str
    function_group: str
    can_run: bool = False
    displayed: bool = False
    reason: str = "hidden"


@dataclass
class _HelpDiagnosticsReport:
    entries: tuple[_HelpDiagnosticsEntry, ...]
    total: int
    visible: int
    hidden: int


class _HelpDiagnosticsCollector:
    __slots__ = ("_entries", "_order")

    def __init__(self) -> None:
        self._entries: Dict[str, _HelpDiagnosticsEntry] = {}
        self._order: List[str] = []

    def register(self, command: commands.Command[Any, Any, Any]) -> None:
        qualified = getattr(command, "qualified_name", None)
        if not isinstance(qualified, str) or not qualified:
            return
        if qualified in self._entries:
            return
        access_tier = _get_tier(command)
        function_group = getattr(command, "function_group", None)
        if not isinstance(function_group, str) or not function_group.strip():
            extras = getattr(command, "extras", None)
            if isinstance(extras, dict):
                function_group = str(extras.get("function_group") or "").strip()
        normalized_group = function_group if function_group else "MISSING"
        entry = _HelpDiagnosticsEntry(
            qualified_name=qualified,
            access_tier=(access_tier.strip() or "MISSING"),
            function_group=normalized_group or "MISSING",
        )
        self._entries[qualified] = entry
        self._order.append(qualified)

    def entry(self, qualified: str) -> _HelpDiagnosticsEntry | None:
        return self._entries.get(qualified)

    def mark_can_run(self, qualified: str, result: _CommandAccessResult) -> None:
        entry = self.entry(qualified)
        if entry is None:
            return
        entry.can_run = result.can_run
        if not result.can_run and result.reason:
            entry.reason = result.reason

    def mark_filtered(self, qualified: str, reason: str) -> None:
        entry = self.entry(qualified)
        if entry is None:
            return
        entry.displayed = False
        entry.reason = reason

    def mark_not_displayed(self, qualified: str, reason: str | None = None) -> None:
        entry = self.entry(qualified)
        if entry is None:
            return
        entry.displayed = False
        if reason:
            entry.reason = reason

    def mark_displayed(self, qualified: str) -> None:
        entry = self.entry(qualified)
        if entry is None:
            return
        entry.displayed = True
        entry.reason = "ok"

    def mark_manual_display(self, qualified: str) -> None:
        entry = self.entry(qualified)
        if entry is None:
            entry = _HelpDiagnosticsEntry(
                qualified_name=qualified,
                access_tier="MISSING",
                function_group="MISSING",
            )
            self._entries[qualified] = entry
            self._order.append(qualified)
        entry.can_run = True
        entry.displayed = True
        entry.reason = "ok"

    def build_report(self) -> _HelpDiagnosticsReport | None:
        if not self._entries:
            return None
        ordered = sorted(
            (
                self._entries[key]
                for key in self._order
                if key in self._entries
            ),
            key=lambda item: (not item.displayed, item.qualified_name),
        )
        total = len(ordered)
        visible = sum(1 for entry in ordered if entry.displayed)
        hidden = total - visible
        return _HelpDiagnosticsReport(entries=tuple(ordered), total=total, visible=visible, hidden=hidden)


class CoreOpsCog(commands.Cog):
    _HELP_AUDIENCE_CONFIGS: Dict[str, _HelpAudienceConfig] = {
        "admin": _HelpAudienceConfig(
            key="admin",
            title="Admin / Operational",
            allowed_function_groups=("operational",),
            sections=(
                _HelpSectionConfig("config_health", "Config & Health", ("operational",)),
                _HelpSectionConfig("sheets_cache", "Sheets & Cache", ("operational",)),
                _HelpSectionConfig("permissions", "Permissions", ("operational",)),
                _HelpSectionConfig("utilities", "Utilities", ("operational",)),
                _HelpSectionConfig("welcome_templates", "Welcome Templates", ("operational",)),
            ),
        ),
        "staff": _HelpAudienceConfig(
            key="staff",
            title="Staff",
            allowed_function_groups=("recruitment", "milestones", "operational"),
            sections=(
                _HelpSectionConfig("recruitment", "Recruitment", ("recruitment",)),
                _HelpSectionConfig("sheet_tools", "Sheet Tools", ("operational",)),
                _HelpSectionConfig("milestones", "Milestones", ("milestones",)),
            ),
        ),
        "user": _HelpAudienceConfig(
            key="user",
            title="User",
            allowed_function_groups=("recruitment", "milestones", "general"),
            sections=(
                _HelpSectionConfig("recruitment", "Recruitment", ("recruitment",)),
                _HelpSectionConfig("milestones", "Milestones", ("milestones",)),
                _HelpSectionConfig("general", "General", ("general",)),
            ),
        ),
    }

    def __init__(self, bot: commands.Bot):
        _ensure_config_module()
        self.bot = bot
        self._id_resolver = _IdResolver()
        self._settings: CoreOpsSettings = load_coreops_settings()
        self._admin_bang_allowlist: Set[str] = {
            entry.strip().lower() for entry in self._settings.admin_bang_allowlist
        }
        self._removed_generic_commands: tuple[str, ...] = tuple()
        self._tagged_aliases: tuple[str, ...] = tuple()
<<<<<<< HEAD
        self._help_diag_cache: Dict[tuple[str, int | None], float] = {}
=======
        self._help_diag_cache: Dict[tuple[str, int | None], float] = _HELP_DIAGNOSTICS_CACHE
>>>>>>> 0fe18394
        self._apply_tagged_alias_metadata()
        self._apply_generic_alias_policy()
        self._command_metadata_overrides = self._build_command_metadata_overrides()
        self._apply_command_metadata_overrides()

    async def cog_load(self) -> None:
        self._log_coreops_settings()
        self._rehydrate_command_metadata()

    def _apply_tagged_alias_metadata(self) -> None:
        command = getattr(self, "ops", None)
        if not isinstance(command, commands.Group):
            self._tagged_aliases = tuple()
            return
        aliases: list[str] = []
        tag = self._settings.bot_tag
        if self._settings.enable_tagged_aliases and tag and tag != command.name:
            aliases.append(tag)
        setattr(command, "aliases", aliases)
        setattr(command, "_coreops_aliases", tuple(aliases))
        self._tagged_aliases = tuple(aliases)

    def _apply_generic_alias_policy(self) -> None:
        commands_sequence = getattr(self, "__cog_commands__", None)
        if not isinstance(commands_sequence, (list, tuple)):
            return

        commands_list = list(commands_sequence)

        removed_generics: list[str] = []
        if not self._settings.enable_generic_aliases:
            retained: list[commands.Command[Any, Any, Any]] = []
            for command in commands_list:
                if command.qualified_name in _GENERIC_ALIAS_COMMANDS:
                    if _is_bang_eligible(command):
                        retained.append(command)
                        continue

                    removed_generics.append(command.qualified_name)
                    continue
                retained.append(command)
            commands_list = retained

        if removed_generics:
            self._removed_generic_commands = tuple(sorted({*removed_generics}))
        else:
            self._removed_generic_commands = tuple()
        setattr(self, "__cog_commands__", tuple(commands_list))

    def _build_command_metadata_overrides(self) -> dict[str, dict[str, str]]:
        return {
            "ops": {"function_group": "operational", "access_tier": "user"},
            "ops help": {"function_group": "operational", "access_tier": "user"},
            "health": {"function_group": "operational"},
            "ops health": {"function_group": "operational"},
            "checksheet": {"function_group": "operational", "access_tier": "admin"},
            "ops checksheet": {"function_group": "operational", "access_tier": "admin"},
            "digest": {"function_group": "operational"},
            "ops digest": {"function_group": "operational"},
            "env": {"function_group": "operational"},
            "ops env": {"function_group": "operational"},
            "config": {"function_group": "operational"},
            "ops config": {"function_group": "operational", "access_tier": "admin"},
            "ops ping": {"function_group": "operational"},
            "reload": {"function_group": "operational", "access_tier": "admin"},
            "ops reload": {"function_group": "operational"},
            "ops refresh": {"function_group": "operational", "access_tier": "admin"},
            "ops refresh all": {"function_group": "operational", "access_tier": "admin"},
            "ops refresh clansinfo": {"function_group": "operational", "access_tier": "staff"},
            "refresh": {"function_group": "operational"},
            "refresh all": {"function_group": "operational"},
            "refresh clansinfo": {"function_group": "operational"},
        }

    def _apply_command_metadata_overrides(
        self, *, commands_sequence: Iterable[commands.Command[Any, Any, Any]] | None = None
    ) -> None:
        if commands_sequence is None:
            commands_sequence = getattr(self, "__cog_commands__", None)
        if commands_sequence is None:
            return

        overrides = getattr(self, "_command_metadata_overrides", {})
        for command in commands_sequence:
            qualified_name = getattr(command, "qualified_name", None)
            if not isinstance(qualified_name, str):
                continue
            metadata = overrides.get(qualified_name)
            if not metadata:
                self._apply_metadata_attributes(command)
                continue

            extras = getattr(command, "extras", None)
            if not isinstance(extras, dict):
                extras = {}
                setattr(command, "extras", extras)

            for key, value in metadata.items():
                extras[key] = value
                try:
                    setattr(command, key, value)
                except Exception:
                    continue
            self._apply_metadata_attributes(command)

    def _rehydrate_command_metadata(self) -> None:
        commands_iterable = list(self.bot.walk_commands())
        self._apply_command_metadata_overrides(commands_sequence=commands_iterable)
        for command in commands_iterable:
            self._apply_metadata_attributes(command)

    def _apply_metadata_attributes(
        self, command: commands.Command[Any, Any, Any]
    ) -> None:
        extras = getattr(command, "extras", None)
        if not isinstance(extras, dict):
            return

        function_group = extras.get("function_group")
        if isinstance(function_group, str):
            try:
                setattr(command, "function_group", function_group)
            except Exception:
                pass

        access_tier = extras.get("access_tier") or extras.get("tier")
        if isinstance(access_tier, str):
            try:
                setattr(command, "access_tier", access_tier)
            except Exception:
                pass

    def _log_coreops_settings(self) -> None:
        description = self._settings.describe()
        if self._removed_generic_commands:
            description["generic_aliases_removed"] = list(self._removed_generic_commands)
        if self._tagged_aliases:
            description["tagged_aliases"] = list(self._tagged_aliases)
        msg, extra = sanitize_log(
            "coreops settings resolved",
            extra={"settings": description},
        )
        logger.info(msg, extra=extra)

    @commands.group(name="ops", invoke_without_command=True)
    @guild_only_denied_msg()
    async def ops(self, ctx: commands.Context) -> None:
        """Recruitment toolkit commands for the C1C cluster."""

        if ctx.invoked_subcommand is not None:
            return
        await ctx.send(
            str(
                sanitize_text(
                    "Use @Bot help, @Bot help <command>, or @Bot help <command> <subcommand>."
                )
            )
        )

    async def _health_impl(self, ctx: commands.Context) -> None:
        env = get_env_name()
        bot_name = get_bot_name()
        version = os.getenv("BOT_VERSION", "dev")
        uptime = _uptime_sec(self.bot)
        latency = _latency_sec(self.bot)
        last_age = await hb.age_seconds()
        keepalive = get_watchdog_check_sec()
        stall = get_watchdog_stall_sec()
        dgrace = get_watchdog_disconnect_grace_sec(stall)

        embed = build_health_embed(
            bot_name=bot_name,
            env=env,
            version=version,
            uptime_sec=uptime,
            latency_s=latency,
            last_event_age=last_age,
            keepalive_sec=keepalive,
            stall_after_sec=stall,
            disconnect_grace_sec=dgrace,
        )

        now = dt.datetime.now(UTC)

        bucket_names = _list_bucket_names()
        snapshot_cache: Dict[str, Dict[str, Any]] = {}

        def _snapshot_for(name: str) -> Dict[str, Any]:
            if name not in snapshot_cache:
                snapshot_cache[name] = _get_snapshot_dict(name)
            return snapshot_cache[name]

        for bucket in ("clans", "templates", "clan_tags"):
            known_bucket = bucket in bucket_names
            snapshot = _snapshot_for(bucket)

            age_seconds = self._snapshot_int(snapshot, "age_seconds")
            if age_seconds is None:
                age_seconds = self._snapshot_int(snapshot, "age_sec")
            last_refresh_at = self._snapshot_datetime(snapshot, "last_refresh_at")
            if age_seconds is None and last_refresh_at is not None:
                try:
                    age_seconds = max(0, int((now - last_refresh_at).total_seconds()))
                except Exception:
                    age_seconds = None
            age_text = "-" if known_bucket else "n/a"
            if age_seconds is not None:
                human = cache_humanize_duration(age_seconds)
                if human != "n/a":
                    age_text = human

            ttl_seconds = self._snapshot_int(snapshot, "ttl_sec")
            if ttl_seconds is None:
                ttl_seconds = self._snapshot_int(snapshot, "ttl_seconds")
            ttl_text = "-" if known_bucket else "n/a"
            if ttl_seconds is not None:
                human_ttl = cache_humanize_duration(ttl_seconds)
                if human_ttl != "n/a":
                    ttl_text = human_ttl

            next_refresh_at = self._snapshot_datetime(snapshot, "next_refresh_at")
            next_delta = self._snapshot_int(snapshot, "next_refresh_delta_seconds")
            if next_delta is None and next_refresh_at is not None:
                try:
                    next_delta = int((next_refresh_at - now).total_seconds())
                except Exception:
                    next_delta = None

            next_text = "-" if known_bucket else "n/a"
            if next_delta is not None:
                human_next = cache_humanize_duration(abs(next_delta))
                if human_next != "n/a":
                    next_text = f"in {human_next}" if next_delta >= 0 else f"{human_next} overdue"

            embed.add_field(
                name=bucket,
                value=(
                    f"age: {age_text}, "
                    f"TTL: {ttl_text}, "
                    f"next: {next_text}"
                ),
                inline=False,
            )
        await ctx.reply(embed=sanitize_embed(embed))

    def _format_refresh_summary(
        self, result: cache_telemetry.RefreshResult
    ) -> tuple[str, bool]:
        snapshot = result.snapshot
        label = _format_bucket_label(result.name) or result.name

        parts: list[str] = []
        if result.ok:
            duration_ms = result.duration_ms if result.duration_ms is not None else 0
            parts.append(f"refreshed in {duration_ms} ms")
        else:
            error_text = (result.error or "unknown error").strip()
            if len(error_text) > 120:
                error_text = f"{error_text[:117]}…"
            parts.append(f"error: {error_text}")

        if snapshot.ttl_human is not None:
            parts.append(f"ttl {snapshot.ttl_human}")
        if snapshot.age_human is not None:
            parts.append(f"age {snapshot.age_human}")

        next_at = snapshot.next_refresh_at
        if next_at is not None:
            next_utc = next_at.astimezone(UTC)
            parts.append(f"next {next_utc:%H:%M} UTC")
        elif snapshot.next_refresh_delta_seconds is not None and snapshot.next_refresh_human:
            delta = snapshot.next_refresh_delta_seconds
            if delta >= 0:
                parts.append(f"next in {snapshot.next_refresh_human}")
            else:
                parts.append(f"next overdue by {snapshot.next_refresh_human}")

        if not parts:
            parts.append("no telemetry")

        return f"{label} — {' · '.join(parts)}", result.ok

    def _parse_reload_flags(self, flags: Sequence[str]) -> tuple[bool, Optional[str]]:
        reboot = False
        for flag in flags:
            if flag == "--reboot":
                reboot = True
                continue
            return reboot, flag
        return reboot, None

    async def _reload_impl(self, ctx: commands.Context, *, reboot: bool) -> None:
        actor = str(ctx.author)
        actor_display = getattr(ctx.author, "display_name", None) or actor
        actor_id = getattr(ctx.author, "id", None)
        action = "reboot" if reboot else "reload"

        start = time.monotonic()
        try:
            reload_config()
        except Exception as exc:  # pragma: no cover - defensive guard
            msg, extra = sanitize_log(
                f"{lifecycle_tag()} config reload failed",
                extra={
                    "actor": actor,
                    "actor_id": int(actor_id) if isinstance(actor_id, int) else actor_id,
                    "action": action,
                },
            )
            logger.exception(msg, extra=extra)
            error_text = (str(exc).strip()) or exc.__class__.__name__
            await ctx.send(str(sanitize_text(f"⚠️ {action} failed — {error_text}")))
            return

        duration_ms = int((time.monotonic() - start) * 1000)
        status = "graceful reboot scheduled" if reboot else "config reloaded"
        message = f"{status} · {duration_ms} ms · by {actor_display}"
        await ctx.send(str(sanitize_text(message)))

        log_msg, extra = sanitize_log(
            f"{lifecycle_tag()} config reload completed",
            extra={
                "actor": actor,
                "actor_id": int(actor_id) if isinstance(actor_id, int) else actor_id,
                "action": action,
                "duration_ms": duration_ms,
            },
        )
        logger.info(log_msg, extra=extra)

        async def _shutdown() -> None:
            await self.bot.close()

        if reboot:
            await _shutdown()
            await asyncio.sleep(1)

    async def _refresh_single_impl(
        self, ctx: commands.Context, bucket: str
    ) -> None:
        candidate = bucket.strip()
        if not candidate:
            await self._refresh_root(ctx)
            return

        buckets = cache_telemetry.list_buckets()
        if not buckets:
            await ctx.send(str(sanitize_text("⚠️ No cache buckets registered.")))
            return

        lookup = {name.lower(): name for name in buckets}
        target = lookup.get(candidate.lower())
        if target is None:
            available = ", ".join(buckets)
            await ctx.send(
                str(
                    sanitize_text(
                        f"⚠️ Unknown bucket `{candidate}`. Available: {available}"
                    )
                )
            )
            return

        actor_display = getattr(ctx.author, "display_name", None) or str(ctx.author)
        actor = str(ctx.author)
        actor_id = getattr(ctx.author, "id", None)

        try:
            result = await cache_telemetry.refresh_now(target, actor=actor)
        except asyncio.CancelledError:
            raise

        summary, ok = self._format_refresh_summary(result)
        prefix = "•" if ok else "⚠"
        duration_ms = result.duration_ms if result.duration_ms is not None else 0
        header = f"cache refresh · {target} · {duration_ms} ms · by {actor_display}"
        message = "\n".join([header, f"{prefix} {summary}"])

        await self._send_refresh_response(
            ctx,
            scope=target,
            actor_display=actor_display,
            rows=[self._build_refresh_row(result)],
            total_duration=duration_ms,
            fallback_message=message,
        )

        log_msg, extra = sanitize_log(
            f"{lifecycle_tag()} cache refresh completed",
            extra={
                "actor": actor,
                "actor_id": int(actor_id) if isinstance(actor_id, int) else actor_id,
                "buckets": [target],
                "duration_ms": duration_ms,
                "failures": [] if ok else [target],
            },
        )
        logger.info(log_msg, extra=extra)

    @tier("admin")
    @help_metadata(function_group="operational", section="config_health", access_tier="admin")
    @ops.command(name="health")
    @ops_only()
    async def ops_health(self, ctx: commands.Context) -> None:
        await self._health_impl(ctx)

    @tier("admin")
    @commands.command(name="health", hidden=True)
    @guild_only_denied_msg()
    @admin_only()
    async def health(self, ctx: commands.Context) -> None:
        await self._health_impl(ctx)

    def _trim_error_text(self, text: str, *, limit: int = 120) -> str:
        cleaned = re.sub(r"\s+", " ", str(text or "")).strip()
        cleaned = cleaned.replace("`", "ʼ")
        if not cleaned:
            return "n/a"
        if len(cleaned) > limit:
            return f"{cleaned[: limit - 1].rstrip()}…"
        return cleaned

    def _select_next_refresh_candidate(
        self, candidates: Sequence[Tuple[Optional[int], Optional[dt.datetime]]], now: dt.datetime
    ) -> Tuple[Optional[int], Optional[dt.datetime]]:
        future = [item for item in candidates if item[0] is not None and item[0] >= 0]
        if future:
            return min(future, key=lambda item: item[0] or 0)
        known = [item for item in candidates if item[0] is not None]
        if known:
            return min(known, key=lambda item: abs(item[0] or 0))
        for delta, at in candidates:
            if at is None:
                continue
            computed = _delta_seconds(now, at)
            return computed, at
        return None, None

    def _log_digest_section_error(self, section: str, exc: BaseException) -> None:
        if section in _digest_section_errors_logged:
            return
        _digest_section_errors_logged.add(section)
        msg, extra = sanitize_log("failed to collect digest section", extra={"section": section})
        logger.warning(msg, extra=extra, exc_info=exc)

    def _snapshot_value(self, snapshot: object, key: str, default: object = None) -> object:
        if snapshot is None:
            return default
        if isinstance(snapshot, Mapping):
            return snapshot.get(key, default)
        return getattr(snapshot, key, default)

    def _snapshot_datetime(self, snapshot: object, key: str) -> Optional[dt.datetime]:
        raw = self._snapshot_value(snapshot, key)
        if isinstance(raw, dt.datetime):
            return raw if raw.tzinfo else raw.replace(tzinfo=UTC)
        if isinstance(raw, str):
            text = raw.strip()
            if not text:
                return None
            if text.endswith("Z"):
                text = f"{text[:-1]}+00:00"
            try:
                parsed = dt.datetime.fromisoformat(text)
            except ValueError:
                return None
            return parsed if parsed.tzinfo else parsed.replace(tzinfo=UTC)
        return None

    def _snapshot_int(self, snapshot: object, key: str) -> Optional[int]:
        raw = self._snapshot_value(snapshot, key)
        if isinstance(raw, bool):
            return int(raw)
        if isinstance(raw, (int, float)):
            try:
                return int(raw)
            except (TypeError, ValueError):
                return None
        return None

    def _snapshot_str(self, snapshot: object, key: str) -> Optional[str]:
        raw = self._snapshot_value(snapshot, key)
        if isinstance(raw, str):
            text = raw.strip()
            return text or None
        return None

    def _collect_sheet_bucket_entries(self) -> Sequence[DigestSheetEntry]:
        entries: List[DigestSheetEntry] = []
        available_names = set()
        available_names = _list_bucket_names()
        snapshot_cache = _gather_snapshot_dicts(available_names)
        now = dt.datetime.now(UTC)

        for bucket_key, display_name in _DIGEST_SHEET_BUCKETS:
            snapshot = snapshot_cache.get(bucket_key)
            if snapshot is None:
                snapshot = _get_snapshot_dict(bucket_key)

            available = False
            if bucket_key in available_names:
                available = bool(self._snapshot_value(snapshot, "available", True))
            else:
                available = bool(self._snapshot_value(snapshot, "available", False))

            age_seconds = self._snapshot_int(snapshot, "age_seconds") if available else None
            last_refresh_at = self._snapshot_datetime(snapshot, "last_refresh_at") if available else None
            if age_seconds is None and last_refresh_at is not None:
                try:
                    age_seconds = max(0, int((now - last_refresh_at).total_seconds()))
                except Exception:
                    age_seconds = None

            next_delta = self._snapshot_int(snapshot, "next_refresh_delta_seconds") if available else None
            next_refresh_at = self._snapshot_datetime(snapshot, "next_refresh_at") if available else None
            if next_delta is None and next_refresh_at is not None:
                try:
                    next_delta = int((next_refresh_at - now).total_seconds())
                except Exception:
                    next_delta = None

            retries = self._snapshot_int(snapshot, "retries")

            last_result = self._snapshot_str(snapshot, "last_result")
            last_error = self._snapshot_str(snapshot, "last_error")

            status = "n/a"
            result_norm = (last_result or "").strip().lower()
            has_error = bool(last_error) or (
                bool(result_norm) and result_norm not in {"ok", "retry_ok"}
            )

            if available:
                status = "fail" if has_error else "ok"
            elif has_error:
                status = "fail"

            error_text: Optional[str] = "—"
            if has_error:
                source = last_error or last_result or "fail"
                error_text = self._trim_error_text(source)

            if not has_error and not available:
                error_text = "—"

            if has_error and error_text and len(error_text) > 120:
                error_text = f"{error_text[:117]}…"

            entries.append(
                DigestSheetEntry(
                    display_name=display_name,
                    status=status,
                    age_seconds=age_seconds,
                    next_refresh_delta_seconds=next_delta,
                    next_refresh_at=next_refresh_at,
                    retries=retries if retries is not None else None,
                    error=error_text,
                    age_estimated=False,
                    next_refresh_estimated=False,
                )
            )

        return entries

    def _log_checksheet_issue(
        self,
        *,
        level: int,
        sheet_id: str,
        sheet_title: str,
        tab_name: Optional[str],
        detail: str,
        context: str,
    ) -> None:
        msg, extra = sanitize_log(
            "checksheet issue",
            extra={
                "sheet_id": sheet_id or "-",
                "sheet_title": sheet_title or "-",
                "tab": tab_name or "-",
                "context": context,
                "detail": detail,
            },
        )
        logger.log(level, msg, extra=extra)

    def _format_headers_preview(self, header_row: Sequence[object]) -> str:
        preview: list[str] = []
        for raw in list(header_row)[:12]:
            text = str(raw or "").strip()
            if not text:
                continue
            preview.append(text.replace("\n", " "))
        return ", ".join(preview) if preview else "—"

    def _format_config_headers_label(self, header_names: tuple[str, str] | None) -> str:
        if not header_names:
            return "n/a"
        cleaned: list[str] = []
        for name in header_names:
            text = str(name or "").strip()
            cleaned.append(text.upper() if text else "—")
        if not cleaned:
            return "n/a"
        return " / ".join(cleaned[:2])

    async def _determine_row_text(
        self,
        *,
        sheet_id: str,
        tab_name: str,
        worksheet,
    ) -> tuple[str, Optional[str]]:
        try:
            records = await afetch_records(sheet_id, tab_name)
        except asyncio.CancelledError:
            raise
        except Exception as exc:
            error_text = self._trim_error_text(exc)
            count = await self._fallback_row_count(worksheet)
            if count is not None:
                return str(count), error_text
            return "n/a", error_text

        if not isinstance(records, Sequence):
            return "0", None

        return str(len(records)), None

    async def _fallback_row_count(self, worksheet) -> Optional[int]:
        getter = getattr(worksheet, "get_row_count", None)
        if callable(getter):
            try:
                value = await acall_with_backoff(getter)
            except asyncio.CancelledError:
                raise
            except Exception:
                value = None
            else:
                if isinstance(value, int):
                    return value

        count_attr = getattr(worksheet, "row_count", None)
        if isinstance(count_attr, int):
            return count_attr
        return None

    async def _inspect_tab(
        self,
        *,
        sheet_id: str,
        sheet_title: str,
        tab_name: str,
    ) -> ChecksheetTabEntry:
        try:
            worksheet = await aget_worksheet(sheet_id, tab_name)
        except asyncio.CancelledError:
            raise
        except Exception as exc:
            error = self._trim_error_text(exc)
            self._log_checksheet_issue(
                level=logging.WARNING,
                sheet_id=sheet_id,
                sheet_title=sheet_title,
                tab_name=tab_name,
                detail=error,
                context="worksheet_open",
            )
            return ChecksheetTabEntry(
                name=tab_name,
                ok=False,
                rows="n/a",
                headers="—",
                error=error,
                first_headers=(),
            )

        try:
            header_row = await acall_with_backoff(worksheet.row_values, 1)
        except asyncio.CancelledError:
            raise
        except Exception as exc:
            error = self._trim_error_text(exc)
            self._log_checksheet_issue(
                level=logging.WARNING,
                sheet_id=sheet_id,
                sheet_title=sheet_title,
                tab_name=tab_name,
                detail=error,
                context="headers",
            )
            return ChecksheetTabEntry(
                name=tab_name,
                ok=False,
                rows="n/a",
                headers="—",
                error=error,
                first_headers=(),
            )

        headers_preview = self._format_headers_preview(header_row)
        first_headers = [
            str(raw or "").strip()
            for raw in list(header_row)[:4]
            if str(raw or "").strip()
        ]
        rows_text, row_error = await self._determine_row_text(
            sheet_id=sheet_id,
            tab_name=tab_name,
            worksheet=worksheet,
        )
        if row_error:
            self._log_checksheet_issue(
                level=logging.INFO,
                sheet_id=sheet_id,
                sheet_title=sheet_title,
                tab_name=tab_name,
                detail=row_error,
                context="rows",
            )
        return ChecksheetTabEntry(
            name=tab_name,
            ok=True,
            rows=rows_text,
            headers=headers_preview,
            error=None,
            first_headers=tuple(first_headers),
        )

    async def _inspect_sheet(
        self, target: _ChecksheetSheetTarget, *, debug: bool = False
    ) -> ChecksheetSheetEntry:
        sheet_id = target.sheet_id
        config_tab = target.config_tab
        sheet_title = target.label
        warnings: list[str] = []
        tabs: list[ChecksheetTabEntry] = []

        config_tab_display = config_tab or "Config"
        display_sheet_id = _mask_sheet_id(sheet_id)

        if not sheet_id:
            warning = "missing sheet id"
            self._log_checksheet_issue(
                level=logging.WARNING,
                sheet_id="",
                sheet_title=sheet_title,
                tab_name=None,
                detail=warning,
                context="sheet_id",
            )
            warnings.append(warning)
            return ChecksheetSheetEntry(
                title=sheet_title,
                sheet_id="—",
                tabs=tuple(tabs),
                warnings=tuple(warnings),
                config_tab=config_tab_display,
                config_headers="n/a",
                config_preview_rows=(),
                discovered_tabs=(),
            )

        log_title = sanitize_text(sheet_title or "Sheet")
        log_last4 = sheet_id[-4:] if sheet_id else "----"
        log_config = sanitize_text(config_tab_display)
        logger.info(
            '[checksheet] sheet="%s"(…%s) using config_tab="%s"',
            log_title,
            log_last4 or "----",
            log_config,
        )

        discovery = await _discover_tabs_from_config(
            _DISCOVERY_SHEETS_CLIENT,
            sheet_id=sheet_id,
            config_tab_name=config_tab,
            debug=debug,
        )

        preview_json = json.dumps(discovery.preview_rows, ensure_ascii=False, separators=(",", ":"))
        logger.info("[checksheet] first_rows=%s", preview_json)

        config_headers_label = self._format_config_headers_label(discovery.header_names)
        tab_names = list(discovery.tabs)

        sanitized_tabs_for_log = [sanitize_text(name) for name in tab_names]
        joined = ", ".join(sanitized_tabs_for_log)
        if len(joined) > 120:
            joined = f"{joined[:117]}…"

        if tab_names:
            logger.info(
                "[checksheet] discovered %d tabs: %s",
                len(tab_names),
                joined,
            )
        else:
            logger.info("[checksheet] no *_TAB rows found in Config")
            warning = f"⚠️ No tabs listed in '{config_tab_display}'"
            warnings.append(warning)

        reports_config = discovery.tab_map.get("REPORTS_TAB")
        reports_default = get_reports_tab_name("Statistics")
        reports_tab = (reports_config or reports_default or "").strip()
        if reports_tab:
            normalized_reports = reports_tab.lower()
            if not any((name or "").strip().lower() == normalized_reports for name in tab_names):
                tab_names.append(reports_tab)
                logger.info(
                    "[checksheet] injecting reports tab '%s' for inspection",
                    sanitize_text(reports_tab),
                )

        try:
            workbook = await aopen_by_key(sheet_id)
            title_candidate = getattr(workbook, "title", None)
            if isinstance(title_candidate, str) and title_candidate.strip():
                sheet_title = title_candidate.strip()
        except asyncio.CancelledError:
            raise
        except Exception as exc:
            error = self._trim_error_text(exc)
            self._log_checksheet_issue(
                level=logging.WARNING,
                sheet_id=sheet_id,
                sheet_title=sheet_title,
                tab_name=None,
                detail=error,
                context="open_sheet",
            )
            warnings.append(f"Failed to open sheet: {error}")
            return ChecksheetSheetEntry(
                title=sheet_title,
                sheet_id=display_sheet_id,
                tabs=tuple(tabs),
                warnings=tuple(warnings),
                config_tab=config_tab_display,
                config_headers=config_headers_label,
                config_preview_rows=tuple(tuple(row) for row in discovery.preview_rows),
                discovered_tabs=tuple(tab_names),
            )

        if not tab_names:
            sheet_label = _format_sheet_log_label(sheet_title, sheet_id)
            logger.info(
                "[checksheet] no *_TAB entries in Config for sheet %s",
                sheet_label,
            )
            warning = f"⚠️ No tabs listed in '{config_tab_display}'"
            if warning not in warnings:
                warnings.append(warning)
            return ChecksheetSheetEntry(
                title=sheet_title,
                sheet_id=display_sheet_id,
                tabs=tuple(tabs),
                warnings=tuple(warnings),
                config_tab=config_tab_display,
                config_headers=config_headers_label,
                config_preview_rows=tuple(tuple(row) for row in discovery.preview_rows),
                discovered_tabs=tuple(tab_names),
            )

        sheet_label = _format_sheet_log_label(sheet_title, sheet_id)
        logger.info(
            "[checksheet] discovered %d tabs from Config for sheet %s",
            len(tab_names),
            sheet_label,
        )

        for tab_name in tab_names:
            tab_entry = await self._inspect_tab(
                sheet_id=sheet_id,
                sheet_title=sheet_title,
                tab_name=tab_name,
            )
            tabs.append(tab_entry)

        return ChecksheetSheetEntry(
            title=sheet_title,
            sheet_id=display_sheet_id,
            tabs=tuple(tabs),
            warnings=tuple(warnings),
            config_tab=config_tab_display,
            config_headers=config_headers_label,
            config_preview_rows=tuple(tuple(row) for row in discovery.preview_rows),
            discovered_tabs=tuple(tab_names),
        )

    def _build_checksheet_targets(self) -> Sequence[_ChecksheetSheetTarget]:
        snapshot = get_config_snapshot()
        targets: list[_ChecksheetSheetTarget] = []
        for label, sheet_key, config_key in _CHECKSHEET_SHEET_CONFIGS:
            raw_id = snapshot.get(sheet_key)
            sheet_id = str(raw_id).strip() if isinstance(raw_id, str) else str(raw_id or "").strip()
            raw_config = snapshot.get(config_key)
            config_tab = (
                raw_config.strip() if isinstance(raw_config, str) and raw_config.strip() else "Config"
            )
            targets.append(
                _ChecksheetSheetTarget(
                    label=label,
                    sheet_id_key=sheet_key,
                    config_tab_key=config_key,
                    sheet_id=sheet_id,
                    config_tab=config_tab,
                )
            )
        return targets

    def _has_debug_flag(self, ctx: commands.Context) -> bool:
        message = getattr(ctx, "message", None)
        content = getattr(message, "content", "")
        if not isinstance(content, str):
            return False
        tokens = content.split()
        if len(tokens) <= 1:
            return False
        return any(token.lower() == "--debug" for token in tokens[1:])

    async def _checksheet_impl(self, ctx: commands.Context, *, debug: bool = False) -> None:
        bot_version = os.getenv("BOT_VERSION", "dev")
        targets = self._build_checksheet_targets()
        results: list[ChecksheetSheetEntry] = []

        for target in targets:
            try:
                result = await self._inspect_sheet(target, debug=debug)
            except asyncio.CancelledError:
                raise
            except Exception as exc:
                error = self._trim_error_text(exc)
                self._log_checksheet_issue(
                    level=logging.ERROR,
                    sheet_id=target.sheet_id,
                    sheet_title=target.label,
                    tab_name=None,
                    detail=error,
                    context="sheet_unhandled",
                )
                results.append(
                    ChecksheetSheetEntry(
                        title=target.label,
                        sheet_id=target.sheet_id or "—",
                        tabs=(),
                        warnings=(f"Unexpected error: {error}",),
                        config_tab=target.config_tab or "Config",
                        config_headers=None,
                        config_preview_rows=(),
                        discovered_tabs=(),
                    )
                )
            else:
                results.append(result)

        embed = build_checksheet_tabs_embed(
            ChecksheetEmbedData(
                sheets=results,
                bot_version=bot_version,
                coreops_version=COREOPS_VERSION,
                debug=debug,
            )
        )

        await ctx.reply(embed=sanitize_embed(embed))

    @tier("admin")
    @help_metadata(function_group="operational", section="sheet_tools", access_tier="admin")
    @ops.command(name="checksheet")
    @guild_only_denied_msg()
    @ops_only()
    async def ops_checksheet(self, ctx: commands.Context) -> None:
        await self._checksheet_impl(ctx, debug=self._has_debug_flag(ctx))

    @tier("admin")
    @commands.command(name="checksheet", hidden=True)
    @guild_only_denied_msg()
    @ops_only()
    async def checksheet(self, ctx: commands.Context) -> None:
        await self._checksheet_impl(ctx, debug=self._has_debug_flag(ctx))

    def _collect_sheets_client_summary(self, now: dt.datetime) -> Optional[DigestSheetsClientSummary]:
        bucket_names = list(_list_bucket_names())

        if not bucket_names:
            return None

        snapshot_cache = _gather_snapshot_dicts(bucket_names)
        latest_refresh_at: Optional[dt.datetime] = None
        latest_latency: Optional[int] = None
        latest_retries: Optional[int] = None
        latest_error: Optional[str] = None
        latest_result: Optional[str] = None
        failure_error: Optional[str] = None

        for name in bucket_names:
            snapshot = snapshot_cache.get(name)
            if snapshot is None:
                snapshot = _get_snapshot_dict(name)

            last_refresh = self._snapshot_datetime(snapshot, "last_refresh_at")
            if (
                isinstance(last_refresh, dt.datetime)
                and (latest_refresh_at is None or last_refresh > latest_refresh_at)
            ):
                latest_refresh_at = last_refresh
                latest_latency = self._snapshot_int(snapshot, "last_latency_ms")
                latest_retries = self._snapshot_int(snapshot, "retries")
                latest_result = self._snapshot_str(snapshot, "last_result")
                latest_error = self._snapshot_str(snapshot, "last_error")

            result_text = self._snapshot_str(snapshot, "last_result")
            result_norm = (result_text or "").strip().lower()
            if (
                result_norm
                and result_norm not in {"ok", "retry_ok"}
                and failure_error is None
            ):
                err_source = self._snapshot_str(snapshot, "last_error") or result_text
                if err_source:
                    failure_error = self._trim_error_text(err_source)

        last_success_age: Optional[int] = None
        if isinstance(latest_refresh_at, dt.datetime):
            try:
                last_success_age = max(0, int((now - latest_refresh_at).total_seconds()))
            except Exception:
                last_success_age = None

        summary_error = failure_error
        if summary_error is None and latest_error:
            summary_error = self._trim_error_text(latest_error)
        if summary_error is None and latest_result:
            summary_error = self._trim_error_text(latest_result)

        return DigestSheetsClientSummary(
            last_success_age=last_success_age,
            latency_ms=latest_latency,
            retries=latest_retries,
            last_error=summary_error,
        )

    async def _digest_impl(self, ctx: commands.Context) -> None:
        env = get_env_name()
        uptime = _uptime_sec(self.bot)
        latency = _latency_sec(self.bot)
        try:
            gateway_age = await hb.age_seconds()
        except Exception:
            gateway_age = None

        now = dt.datetime.now(UTC)
        uptime_seconds = int(uptime) if uptime is not None else None
        sheet_entries = self._collect_sheet_bucket_entries()
        sheets_summary = self._collect_sheets_client_summary(now)
        bot_version = os.getenv("BOT_VERSION", "dev")

        embed_data = DigestEmbedData(
            env=env,
            uptime_seconds=uptime_seconds,
            latency_seconds=latency,
            gateway_age_seconds=int(gateway_age) if gateway_age is not None else None,
            sheets=tuple(sheet_entries),
            sheets_client=sheets_summary,
            bot_version=bot_version,
        )

        fallback_line = build_digest_line(
            env=env,
            uptime_sec=uptime,
            latency_s=latency,
            last_event_age=gateway_age if isinstance(gateway_age, (int, float)) else None,
        )

        try:
            embed = build_digest_embed(data=embed_data)
        except Exception:
            msg, extra = sanitize_log("failed to build digest embed", extra={"command": "digest"})
            logger.exception(msg, extra=extra)
            await ctx.reply(str(sanitize_text(fallback_line)))
            return

        try:
            await ctx.reply(embed=sanitize_embed(embed))
        except Exception:
            msg, extra = sanitize_log("failed to send digest embed", extra={"command": "digest"})
            logger.exception(msg, extra=extra)
            await ctx.reply(str(sanitize_text(fallback_line)))

    @tier("staff")
    @help_metadata(function_group="operational", section="sheet_tools", access_tier="staff")
    @ops.command(name="digest")
    @ops_only()
    async def ops_digest(self, ctx: commands.Context) -> None:
        await self._digest_impl(ctx)

    @tier("admin")
    @commands.command(name="digest", hidden=True)
    @guild_only_denied_msg()
    @admin_only()
    async def digest(self, ctx: commands.Context) -> None:
        await self._digest_impl(ctx)

    async def _env_impl(self, ctx: commands.Context) -> None:
        bot_name = get_bot_name()
        env = get_env_name()
        version = os.getenv("BOT_VERSION", "dev")
        guild_name = getattr(getattr(ctx, "guild", None), "name", "unknown")

        embed = discord.Embed(
            title=f"{bot_name} · env: {env} · Guild: {guild_name}",
            colour=discord.Colour.dark_teal(),
        )

        entries = self._collect_env_entries()
        sheet_sections = self._collect_sheet_sections()

        groups = [
            ("Core Identity", self._format_core_identity(entries)),
            ("Guild / Channels", self._format_guild_channels(entries)),
            ("Roles", self._format_roles(entries)),
            ("Sheets / Config Keys", self._format_sheet_keys(entries, sheet_sections)),
            ("Features / Flags", self._format_features(entries)),
            ("Cache / Refresh", self._format_cache_refresh(entries)),
            ("Watchdog / Runtime", self._format_watchdog(entries)),
            ("Render / Infra", self._format_render(entries)),
            ("Secrets (masked)", self._format_secrets(entries)),
        ]

        for name, lines in groups:
            self._add_embed_group(embed, name, lines)

        embed.timestamp = dt.datetime.now(UTC)
        footer_text = build_coreops_footer(
            bot_version=version, notes=" • source: ENV + Sheet Config"
        )
        embed.set_footer(text=footer_text)

        await ctx.reply(embed=sanitize_embed(embed))

    @tier("admin")
    @help_metadata(function_group="operational", section="config_health", access_tier="admin")
    @ops.command(name="env")
    @guild_only_denied_msg()
    @admin_only()
    async def ops_env(self, ctx: commands.Context) -> None:
        await self._env_impl(ctx)

    @tier("admin")
    @commands.command(name="env", hidden=True)
    @guild_only_denied_msg()
    @admin_only()
    async def env(self, ctx: commands.Context) -> None:
        await self._env_impl(ctx)

    @tier("user")
    @ops.command(name="help", usage="[command]", extras={"hide_in_help": True})
    async def ops_help(
        self, ctx: commands.Context, *, query: str | None = None
    ) -> None:
        await self.render_help(ctx, query=query)

    async def render_help(
        self, ctx: commands.Context, *, query: str | None = None
    ) -> None:
        await self._render_help(ctx, query=query)

    @tier("user")
    @ops.command(name="ping", extras={"hide_in_help": True})
    async def ops_ping(self, ctx: commands.Context) -> None:
        command = self.bot.get_command("ping")
        if command is None:
            await ctx.send(str(sanitize_text("Ping command unavailable.")))
            return
        await ctx.invoke(command)

    async def _render_help(
        self, ctx: commands.Context, *, query: str | None
    ) -> None:
        prefix = get_command_prefix()
        bot_version = os.getenv("BOT_VERSION", "dev")
        bot_name = get_bot_name()
        lookup = query.strip() if isinstance(query, str) else ""

        diagnostics: _HelpDiagnosticsCollector | None = None
        if self._help_diagnostics_enabled():
            diagnostics = self._create_help_diagnostics_collector()

        if not lookup:
            tiers = await self._gather_overview_tiers(ctx, diagnostics=diagnostics)
            if not tiers:
                await ctx.reply(str(sanitize_text("No commands available.")))
                await self._maybe_emit_help_diagnostics(ctx, diagnostics)
                return
            embeds = build_help_overview_embeds(
                prefix=prefix,
                overview_title="C1C-Recruitment — help",
                overview_description=self._help_bot_description(bot_name=bot_name),
                tiers=tiers,
                bot_version=bot_version,
                notes=" • For details: @Bot help",
                show_empty_sections=self._show_empty_sections(),
            )
            sanitized = [sanitize_embed(embed) for embed in embeds]
            await ctx.reply(embeds=sanitized)
            await self._maybe_emit_help_diagnostics(ctx, diagnostics)
            return

        normalized_lookup = " ".join(lookup.lower().split())
        command = self.bot.get_command(normalized_lookup)
        if command is None and not normalized_lookup.startswith("ops "):
            command = self.bot.get_command(f"ops {normalized_lookup}")
        if command is None:
            await ctx.reply(str(sanitize_text(f"Unknown command `{lookup}`.")))
            if diagnostics is not None:
                await self._gather_overview_tiers(ctx, diagnostics=diagnostics)
            await self._maybe_emit_help_diagnostics(ctx, diagnostics)
            return

        if not await self._can_display_command(command, ctx):
            await ctx.reply(str(sanitize_text("You do not have access to that command.")))
            if diagnostics is not None:
                await self._gather_overview_tiers(ctx, diagnostics=diagnostics)
            await self._maybe_emit_help_diagnostics(ctx, diagnostics)
            return

        command_info = self._build_help_info(command)
        embed = build_help_detail_embed(
            prefix=prefix,
            command=command_info,
            bot_version=bot_version,
            bot_name=bot_name,
        )
        await ctx.reply(embed=sanitize_embed(embed))
        if diagnostics is not None:
            await self._gather_overview_tiers(ctx, diagnostics=diagnostics)
        await self._maybe_emit_help_diagnostics(ctx, diagnostics)

    async def _config_impl(self, ctx: commands.Context) -> None:
        snapshot = get_config_snapshot()
        meta_raw = _config_meta_from_app()

        env = get_env_name()
        bot_version = str(snapshot.get("BOT_VERSION") or os.getenv("BOT_VERSION", "dev"))

        connected_items: List[str] = []
        for guild in getattr(self.bot, "guilds", []):
            name = getattr(guild, "name", None) or f"Guild {getattr(guild, 'id', 'n/a')}"
            if env:
                connected_items.append(f"{name} [{env}]")
            else:
                connected_items.append(name)

        allow_ids = sorted(get_allowed_guild_ids())
        allow_entries: List[Dict[str, object]] = []
        for snowflake in allow_ids:
            resolved = _trim_resolved_label(self._id_resolver.resolve(self.bot, snowflake))
            if resolved and resolved != "(not found)":
                display = resolved
                resolved_name: Optional[str] = resolved
            else:
                display = f"Guild {snowflake} (unresolved)"
                resolved_name = None
            allow_entries.append({
                "id": snowflake,
                "display": display,
                "resolved": resolved_name,
            })

        allow_summary = next(
            (str(entry["resolved"]) for entry in allow_entries if entry.get("resolved")),
            None,
        )
        if not allow_summary and allow_entries:
            allow_summary = str(allow_entries[0]["display"])

        meta: Dict[str, Any]
        if isinstance(meta_raw, dict):
            meta = dict(meta_raw)
        else:
            meta = {}

        def _sheet_entry(slug: str, *, key: str, label: str, fallback_index: int) -> Dict[str, object]:
            raw_value = snapshot.get(key)
            if isinstance(raw_value, str):
                sheet_id = raw_value.strip()
            elif raw_value is None:
                sheet_id = ""
            else:
                sheet_id = str(raw_value).strip()

            ok = bool(sheet_id)
            entry: Dict[str, object] = {
                "label": label,
                "ok": ok,
            }
            if ok:
                hint = _lookup_sheet_hint(meta_raw if isinstance(meta_raw, Mapping) else None, slug)
                if hint:
                    entry["hint"] = hint
                else:
                    entry["hint"] = f"Sheet #{fallback_index}"
                    short_id = _short_identifier(sheet_id)
                    if short_id:
                        entry["short_id"] = short_id
            else:
                entry["status"] = "Missing"
            return entry

        sheet_entries = [
            _sheet_entry("recruitment", key="RECRUITMENT_SHEET_ID", label="Recruitment Sheet", fallback_index=1),
            _sheet_entry("onboarding", key="ONBOARDING_SHEET_ID", label="Onboarding Sheet", fallback_index=2),
        ]

        snapshot_mapping: Mapping[str, object] | None
        if isinstance(snapshot, Mapping):
            snapshot_mapping = snapshot
        else:
            snapshot_mapping = None

        ops_chan_id = resolve_ops_log_channel_id(bot=self.bot, snapshot=snapshot_mapping)

        ops_line = "⚠️ Missing"
        if ops_chan_id:
            try:
                channel = self.bot.get_channel(int(ops_chan_id))
                if channel:
                    channel_name = getattr(channel, "name", None) or "unknown"
                    ops_line = f"✅ #{channel_name}"
                else:
                    tail = str(ops_chan_id)[-4:]
                    ops_line = f"✅ configured (…{tail})"
            except Exception:
                ops_line = "✅ configured"

        ops_detail: Optional[str] = ops_line if ops_chan_id else None

        override_keys = _extract_override_keys(meta) if meta else []

        overview = {
            "env": env,
            "connected": {
                "count": len(connected_items),
                "items": connected_items,
            },
            "allow": {
                "count": len(allow_entries),
                "items": [entry["display"] for entry in allow_entries],
                "summary": allow_summary,
            },
            "sheets": sheet_entries,
            "ops": {
                "configured": bool(ops_chan_id),
                "detail": ops_detail,
            },
            "source": {
                "loaded_from": meta.get("source", "Environment variables"),
                "overrides": override_keys,
            },
        }

        meta["overview"] = overview

        embed = build_config_embed(
            snapshot,
            meta,
            bot_version=bot_version,
            coreops_version=COREOPS_VERSION,
        )

        try:
            fields = list(getattr(embed, "fields", []))
            for idx, field in enumerate(fields):
                name = str(getattr(field, "name", ""))
                if name.strip().lower() == "ops channel":
                    embed.remove_field(idx)
                    break
        except Exception:
            pass

        embed.add_field(name="Ops channel", value=ops_line, inline=False)

        await ctx.reply(embed=sanitize_embed(embed))

    @tier("admin")
    @help_metadata(function_group="operational", section="sheet_tools", access_tier="admin")
    @ops.command(name="config")
    @guild_only_denied_msg()
    @ops_only()
    async def ops_config(self, ctx: commands.Context) -> None:
        await self._config_impl(ctx)

    @tier("admin")
    @commands.command(name="config", hidden=True)
    @guild_only_denied_msg()
    @admin_only()
    async def config_summary(self, ctx: commands.Context) -> None:
        await self._config_impl(ctx)

    async def _refresh_root(self, ctx: commands.Context) -> None:
        author = getattr(ctx, "author", None)
        if not _admin_roles_configured() and not (
            is_admin_member(author) or is_staff_member(author)
        ):
            await ctx.send(
                str(sanitize_text("⚠️ Admin roles not configured — refresh commands disabled."))
            )
            return
        await ctx.send(
            str(sanitize_text("Available: `!refresh all`, `!refresh clansinfo`"))
        )

    @tier("admin")
    @commands.command(name="reload", hidden=True)
    @guild_only_denied_msg()
    @admin_only()
    async def reload(self, ctx: commands.Context, *flags: str) -> None:
        reboot, unknown = self._parse_reload_flags(flags)
        if unknown is not None:
            await ctx.send(
                str(sanitize_text(f"⚠️ Unknown flag: {unknown}"))
            )
            return

        await self._reload_impl(ctx, reboot=reboot)

    @tier("admin")
    @help_metadata(function_group="operational", section="utilities", access_tier="admin")
    @ops.command(name="reload")
    @guild_only_denied_msg()
    @ops_only()
    async def ops_reload(self, ctx: commands.Context, *flags: str) -> None:
        reboot, unknown = self._parse_reload_flags(flags)
        if unknown is not None:
            await ctx.send(
                str(sanitize_text(f"⚠️ Unknown flag: {unknown}"))
            )
            return

        await self._reload_impl(ctx, reboot=reboot)

    @tier("admin")
    @commands.group(name="refresh", invoke_without_command=True, hidden=True)
    @guild_only_denied_msg()
    @admin_only()
    async def refresh(
        self, ctx: commands.Context, *, bucket: Optional[str] = None
    ) -> None:
        """Admin group: manual cache refresh."""

        if bucket and bucket.strip():
            await self._refresh_single_impl(ctx, bucket)
            return
        await self._refresh_root(ctx)

    @tier("admin")
    @help_metadata(function_group="operational", section="sheet_tools", access_tier="admin")
    @ops.group(name="refresh", invoke_without_command=True)
    @guild_only_denied_msg()
    @ops_only()
    async def ops_refresh(
        self, ctx: commands.Context, *, bucket: Optional[str] = None
    ) -> None:
        if bucket and bucket.strip():
            await self._refresh_single_impl(ctx, bucket)
            return
        await self._refresh_root(ctx)

    async def _refresh_all_impl(self, ctx: commands.Context) -> None:
        buckets = cache_telemetry.list_buckets()
        if not buckets:
            await ctx.send(str(sanitize_text("⚠️ No cache buckets registered.")))
            return

        actor_display = getattr(ctx.author, "display_name", None) or str(ctx.author)
        actor = str(ctx.author)
        actor_id = getattr(ctx.author, "id", None)

        overall_start = time.monotonic()
        summaries: list[str] = []
        failures: list[str] = []
        embed_rows: list[RefreshEmbedRow] = []

        for name in buckets:
            try:
                result = await cache_telemetry.refresh_now(name, actor=actor)
            except asyncio.CancelledError:
                raise

            summary, ok = self._format_refresh_summary(result)
            prefix = "•" if ok else "⚠"
            summaries.append(f"{prefix} {summary}")
            if not ok:
                failures.append(name)
            embed_rows.append(self._build_refresh_row(result))

        total_duration = int((time.monotonic() - overall_start) * 1000)
        header = (
            f"cache refresh · {len(buckets)} bucket(s) · {total_duration} ms · by {actor_display}"
        )

        message = "\n".join([header, *summaries])
        await self._send_refresh_response(
            ctx,
            scope="all",
            actor_display=actor_display,
            rows=embed_rows,
            total_duration=total_duration,
            fallback_message=message,
        )

        log_msg, extra = sanitize_log(
            f"{lifecycle_tag()} cache refresh completed",
            extra={
                "actor": actor,
                "actor_id": int(actor_id) if isinstance(actor_id, int) else actor_id,
                "buckets": buckets,
                "duration_ms": total_duration,
                "failures": failures,
            },
        )
        logger.info(log_msg, extra=extra)

    @tier("admin")
    @refresh.command(name="all")
    @guild_only_denied_msg()
    @admin_only()
    @commands.cooldown(1, 30.0, commands.BucketType.guild)
    async def refresh_all(self, ctx: commands.Context) -> None:
        """Admin: clear & warm all registered Sheets caches."""

        await self._refresh_all_impl(ctx)

    @tier("admin")
    @help_metadata(function_group="operational", section="sheet_tools", access_tier="admin")
    @ops_refresh.command(name="all")
    @guild_only_denied_msg()
    @ops_only()
    @commands.cooldown(1, 30.0, commands.BucketType.guild)
    async def ops_refresh_all(self, ctx: commands.Context) -> None:
        await self._refresh_all_impl(ctx)

    def _build_refresh_row(
        self, result: cache_telemetry.RefreshResult
    ) -> RefreshEmbedRow:
        snapshot = result.snapshot
        label = _format_bucket_label(result.name) or result.name or "-"
        duration_ms = result.duration_ms if result.duration_ms is not None else 0
        duration_text = f"{duration_ms} ms"

        raw_result = (snapshot.last_result or ("ok" if result.ok else "fail")).strip()
        display_result = raw_result.replace("_", " ") if raw_result else "-"

        normalized = raw_result.lower()
        retries = "1" if normalized in {"retry_ok", "fail"} else "0"

        error_text = result.error or snapshot.last_error or "-"
        cleaned_error = " ".join(str(error_text).split()) if error_text else "-"
        if len(cleaned_error) > 70:
            cleaned_error = f"{cleaned_error[:67]}…"

        ttl_display = "?"
        if snapshot.ttl_expired is True:
            ttl_display = "yes"
        elif snapshot.ttl_expired is False:
            ttl_display = "no"

        count_display = "-"
        if snapshot.item_count is not None:
            count_display = str(snapshot.item_count)

        return RefreshEmbedRow(
            bucket=label,
            duration=duration_text,
            result=display_result or "-",
            retries=retries,
            ttl_expired=ttl_display,
            count=count_display,
            error=cleaned_error or "-",
        )

    async def _send_refresh_response(
        self,
        ctx: commands.Context,
        *,
        scope: str,
        actor_display: str,
        rows: Sequence[RefreshEmbedRow],
        total_duration: int,
        fallback_message: str,
    ) -> None:
        bot_version = os.getenv("BOT_VERSION", "dev")
        now_utc = dt.datetime.now(UTC)

        embed = None
        try:
            embed = build_refresh_embed(
                scope=scope,
                actor_display=actor_display,
                trigger="manual",
                rows=rows,
                total_ms=total_duration,
                bot_version=bot_version,
                coreops_version=COREOPS_VERSION,
                now_utc=now_utc,
            )
        except Exception:
            embed = None

        sent = False
        if embed is not None:
            try:
                await ctx.send(embed=sanitize_embed(embed))
            except Exception:
                sent = False
            else:
                sent = True

        if not sent:
            await ctx.send(str(sanitize_text(fallback_message)))

    async def _refresh_clansinfo_impl(self, ctx: commands.Context) -> None:
        snapshot = cache_telemetry.get_snapshot("clans")
        if not snapshot.available:
            await ctx.send(str(sanitize_text("⚠️ No clansinfo cache registered.")))
            return

        age_seconds = snapshot.age_seconds if snapshot.age_seconds is not None else 10**9
        if age_seconds < 60 * 60:
            mins = age_seconds // 60
            nxt = ""
            if snapshot.next_refresh_delta_seconds is not None and snapshot.next_refresh_human:
                delta = snapshot.next_refresh_delta_seconds
                if delta >= 0:
                    nxt = f" Next auto-refresh in {snapshot.next_refresh_human}"
                else:
                    nxt = f" Next auto-refresh overdue by {snapshot.next_refresh_human}"
            await ctx.send(str(sanitize_text(f"✅ Clans cache fresh ({mins}m old).{nxt}")))
            return

        await ctx.send(str(sanitize_text("Refreshing clans (background).")))
        asyncio.create_task(
            cache_telemetry.refresh_now("clans", actor=str(ctx.author))
        )

    @tier("admin")
    @refresh.command(name="clansinfo")
    @guild_only_denied_msg()
    @admin_only()
    async def refresh_clansinfo(self, ctx: commands.Context) -> None:
        """Staff/Admin: refresh 'clans' cache if age ≥ 60 min."""

        await self._refresh_clansinfo_impl(ctx)

    @tier("staff")
    @help_metadata(function_group="operational", section="sheet_tools", access_tier="staff")
    @ops_refresh.command(name="clansinfo")
    @guild_only_denied_msg()
    @ops_only()
    async def ops_refresh_clansinfo(self, ctx: commands.Context) -> None:
        await self._refresh_clansinfo_impl(ctx)

    async def _gather_overview_tiers(
        self,
        ctx: commands.Context,
        *,
        diagnostics: _HelpDiagnosticsCollector | None = None,
    ) -> list[HelpTier]:
        author = getattr(ctx, "author", None)
        audience_order: list[str] = []
        if can_view_admin(author):
            audience_order.append("admin")
        if can_view_staff(author):
            audience_order.append("staff")
        audience_order.append("user")

        ordered_audiences: list[str] = []
        for key in audience_order:
            if key not in ordered_audiences and key in self._HELP_AUDIENCE_CONFIGS:
                ordered_audiences.append(key)

        if not ordered_audiences:
            return []

        admin_allowlist = self._resolve_admin_allowlist()

        commands_iter: list[commands.Command[Any, Any, Any]] = []
        access_results: Dict[str, _CommandAccessResult] = {}
        for command in self.bot.walk_commands():
            qualified = getattr(command, "qualified_name", None)
            if diagnostics is not None and isinstance(qualified, str) and qualified:
                diagnostics.register(command)

            result = await self._evaluate_command_access(command, ctx)
            if isinstance(qualified, str) and qualified:
                access_results[qualified] = result
                if diagnostics is not None:
                    diagnostics.mark_can_run(qualified, result)

            if not _should_show(command):
                if diagnostics is not None and isinstance(qualified, str) and qualified:
                    diagnostics.mark_filtered(qualified, "hidden")
                continue
            if not self._include_in_overview(command):
                if diagnostics is not None and isinstance(qualified, str) and qualified:
                    diagnostics.mark_filtered(qualified, "not in overview")
                continue
            if self._is_duplicate_admin_alias(command):
                if diagnostics is not None and isinstance(qualified, str) and qualified:
                    diagnostics.mark_filtered(qualified, "duplicate alias")
                continue
            commands_iter.append(command)

        commands_iter.sort(key=lambda cmd: cmd.qualified_name)

        seen: set[str] = set()
        infos: list[HelpCommandInfo] = []
        for command in commands_iter:
            qualified = command.qualified_name
            if qualified in seen:
                if diagnostics is not None:
                    diagnostics.mark_filtered(qualified, "duplicate entry")
                continue
            seen.add(qualified)

            result = access_results.get(qualified)
            if result is None:
                result = await self._evaluate_command_access(command, ctx)
                if diagnostics is not None:
                    diagnostics.mark_can_run(qualified, result)

            if not result.can_run:
                if diagnostics is not None:
                    diagnostics.mark_not_displayed(
                        qualified, result.reason or "not runnable"
                    )
                continue

            info = self._build_help_info(command)
            info = await self._apply_help_overrides(
                ctx, command, info, admin_allowlist
            )

            tier_key = (info.access_tier or "user").strip().lower()
            if tier_key not in ordered_audiences:
                if diagnostics is not None:
                    diagnostics.mark_not_displayed(qualified, "audience mismatch")
                continue

            audience = self._HELP_AUDIENCE_CONFIGS[tier_key]
            function_group = (info.function_group or "general").strip().lower()
            if (
                audience.allowed_function_groups
                and function_group not in audience.allowed_function_groups
            ):
                if diagnostics is not None:
                    diagnostics.mark_not_displayed(qualified, "hidden")
                continue

            section_key = (
                info.section or info.function_group or "general"
            ).strip().lower()
            section = self._match_section_config(
                audience, section_key=section_key, function_group=function_group
            )
            if section is None:
                if diagnostics is not None:
                    diagnostics.mark_not_displayed(qualified, "empty section")
                continue

            infos.append(info)
            if diagnostics is not None:
                diagnostics.mark_displayed(qualified)

        manual_infos = self._manual_overview_entries(seen, ctx)
        if manual_infos:
            infos.extend(manual_infos)
            seen.update(item.qualified_name for item in manual_infos)
            if diagnostics is not None:
                for item in manual_infos:
                    diagnostics.mark_manual_display(item.qualified_name)

        if not infos:
            return []

        buckets: dict[str, dict[str, list[HelpCommandInfo]]] = {
            key: {} for key in ordered_audiences
        }

        for info in infos:
            tier_key = (info.access_tier or "user").strip().lower()
            if tier_key not in buckets:
                continue

            audience = self._HELP_AUDIENCE_CONFIGS[tier_key]
            function_group = (info.function_group or "general").strip().lower()
            if (
                audience.allowed_function_groups
                and function_group not in audience.allowed_function_groups
            ):
                continue

            section_key = (info.section or info.function_group or "general").strip().lower()
            section = self._match_section_config(
                audience, section_key=section_key, function_group=function_group
            )
            if section is None:
                continue

            buckets.setdefault(tier_key, {}).setdefault(section.key, []).append(info)

        tiers: list[HelpTier] = []
        for key in ordered_audiences:
            config = self._HELP_AUDIENCE_CONFIGS[key]
            section_bucket = buckets.get(key, {})
            tier_sections: list[HelpTierSection] = []
            for section in config.sections:
                commands = tuple(
                    sorted(section_bucket.get(section.key, ()), key=self._help_sort_key)
                )
                tier_sections.append(
                    HelpTierSection(label=section.label, commands=commands)
                )
            tiers.append(HelpTier(title=config.title, sections=tuple(tier_sections)))
        return tiers

    def _is_duplicate_admin_alias(
        self, command: commands.Command[Any, Any, Any]
    ) -> bool:
        if not getattr(command, "hidden", False):
            return False
        if command.parent is not None:
            return False

        qualified = command.qualified_name.strip().lower()
        if not qualified:
            return False

        ops_variant = self.bot.get_command(f"ops {qualified}")
        return ops_variant is not None

    async def _apply_help_overrides(
        self,
        ctx: commands.Context,
        command: commands.Command[Any, Any, Any],
        info: HelpCommandInfo,
        admin_allowlist: Set[str],
    ) -> HelpCommandInfo:
        current_tier = (info.access_tier or "user").strip().lower()
        display_tier = self._resolve_help_tier(command, current_tier)
        usage_override = info.usage_override
        section_override = info.section

        qualified = command.qualified_name
        if display_tier == "admin" and qualified.startswith("ops "):
            base_name = qualified.split(" ", 1)[1].strip()
            normalized = normalize_command_text(base_name)
            usage_override = f"!ops {base_name}" if base_name else "!ops"

            if normalized and normalized in admin_allowlist:
                bare_command = self.bot.get_command(base_name)
                if bare_command is not None and bare_command is not command:
                    if await self._can_display_command(bare_command, ctx):
                        usage_override = f"!{base_name}"

        if display_tier == "admin":
            section_key = (info.section or "").strip().lower()
            if section_key == "sheet_tools":
                section_override = "sheets_cache"

        if (
            usage_override != info.usage_override
            or display_tier != current_tier
            or section_override != info.section
        ):
            return replace(
                info,
                usage_override=usage_override,
                access_tier=display_tier,
                section=section_override,
            )
        return info

    def _resolve_help_tier(
        self, command: commands.Command[Any, Any, Any], current: str
    ) -> str:
        normalized = current if current in {"admin", "staff", "user"} else "user"

        extras = getattr(command, "extras", None)
        base_tier: str | None = None
        if isinstance(extras, dict):
            base_tier = str(extras.get("tier") or extras.get("_tier") or "").strip().lower()
        if not base_tier:
            base_tier = str(getattr(command, "_tier", "")).strip().lower()

        if base_tier == "admin":
            return "admin"
        if base_tier == "staff" and normalized not in {"admin", "staff"}:
            return "staff"

        return normalized

    def _resolve_admin_allowlist(self) -> Set[str]:
        try:
            settings = load_coreops_settings()
        except Exception:
            return set(self._admin_bang_allowlist)

        allowlist = {
            normalize_command_text(entry)
            for entry in settings.admin_bang_allowlist
            if normalize_command_text(entry)
        }
        if allowlist:
            self._admin_bang_allowlist = allowlist
        return set(self._admin_bang_allowlist)

    def _match_section_config(
        self,
        audience: _HelpAudienceConfig,
        *,
        section_key: str,
        function_group: str,
    ) -> _HelpSectionConfig | None:
        normalized_section = section_key.strip().lower()
        normalized_group = function_group.strip().lower()

        for section in audience.sections:
            if section.key != normalized_section:
                continue
            if section.allowed_function_groups and normalized_group:
                if normalized_group not in section.allowed_function_groups:
                    return None
            return section

        if not normalized_group:
            return None

        for section in audience.sections:
            if section.allowed_function_groups and normalized_group:
                if normalized_group not in section.allowed_function_groups:
                    continue
            if section.key == normalized_group:
                return section

        return None

    def _manual_overview_entries(
        self, seen: Set[str], ctx: commands.Context
    ) -> list[HelpCommandInfo]:
        entries: list[HelpCommandInfo] = []

        author = getattr(ctx, "author", None)

        def _is_allowed(tier: str | None) -> bool:
            normalized = (tier or "user").strip().lower()
            if normalized == "admin":
                return can_view_admin(author)
            if normalized == "staff":
                return can_view_staff(author)
            return True

        help_meta = lookup_help_metadata("ops help")
        if (
            "ops help" not in seen
            and help_meta is not None
            and _is_allowed(help_meta.tier)
        ):
            entries.append(
                HelpCommandInfo(
                    qualified_name="ops help",
                    signature="",
                    short=help_meta.short,
                    detailed=help_meta.detailed,
                    aliases=(),
                    access_tier="user",
                    function_group="general",
                    section="general",
                    usage_override="@Bot help",
                )
            )

        ping_meta = lookup_help_metadata("ops ping")
        if (
            "ops ping" not in seen
            and ping_meta is not None
            and _is_allowed(ping_meta.tier)
        ):
            entries.append(
                HelpCommandInfo(
                    qualified_name="ops ping",
                    signature="",
                    short=ping_meta.short,
                    detailed=ping_meta.detailed,
                    aliases=(),
                    access_tier="user",
                    function_group="general",
                    section="general",
                    usage_override="@Bot ping",
                )
            )

        return entries

    def _help_sort_key(self, info: HelpCommandInfo) -> tuple[str, str]:
        usage = (info.usage_override or info.qualified_name or "").lower()
        return (usage, info.qualified_name.lower())

    def _include_in_overview(self, command: commands.Command[Any, Any, Any]) -> bool:
        if command.parent is None:
            return True

        top = command
        while top.parent is not None:
            top = top.parent
        return top.qualified_name in {"ops", "perm"}

    async def _gather_subcommand_infos(
        self, command: commands.Command[Any, Any, Any], ctx: commands.Context
    ) -> list[HelpCommandInfo]:
        if not isinstance(command, commands.Group):
            return []

        infos: list[HelpCommandInfo] = []
        seen: set[str] = set()
        for subcommand in command.commands:
            if not _should_show(subcommand):
                continue
            # Guard against duplicate references when aliases are registered.
            base_name = subcommand.qualified_name
            if base_name in seen:
                continue
            seen.add(base_name)
            if not await self._can_display_command(subcommand, ctx):
                continue
            infos.append(self._build_help_info(subcommand))

        infos.sort(key=lambda item: item.qualified_name)
        return infos

    def _audience_denial_reason(self, audience: str, required: str) -> str:
        if required == "admin":
            if audience == "staff":
                return "not runnable for staff"
            return "not runnable for user"
        if required == "staff":
            return "not runnable for user"
        return "not runnable"

    async def _evaluate_command_access(
        self, command: commands.Command[Any, Any, Any], ctx: commands.Context
    ) -> _CommandAccessResult:
        if not command.enabled:
            return _CommandAccessResult(can_run=False, reason="disabled")

        audience = self._current_help_audience(ctx)
        author = getattr(ctx, "author", None)
        tier = _get_tier(command).strip().lower()
        if tier == "admin" and not can_view_admin(author):
            return _CommandAccessResult(
                can_run=False,
                reason=self._audience_denial_reason(audience, "admin"),
            )
        if tier == "staff" and not can_view_staff(author):
            return _CommandAccessResult(
                can_run=False,
                reason=self._audience_denial_reason(audience, "staff"),
            )

        sentinel = object()
        previous = getattr(ctx, "_coreops_suppress_denials", sentinel)
        setattr(ctx, "_coreops_suppress_denials", True)
        try:
            await command.can_run(ctx)
        except commands.CheckFailure:
            return _CommandAccessResult(can_run=False, reason="not runnable")
        except commands.CommandError:
            return _CommandAccessResult(can_run=False, reason="not runnable")
        except Exception:  # pragma: no cover - defensive guard
            logger.exception("failed help gate for command", exc_info=True)
            return _CommandAccessResult(can_run=False, reason="error")
        finally:
            if previous is sentinel:
                try:
                    delattr(ctx, "_coreops_suppress_denials")
                except AttributeError:
                    pass
            else:
                setattr(ctx, "_coreops_suppress_denials", previous)

        return _CommandAccessResult(can_run=True, reason=None)

    async def _can_display_command(
        self, command: commands.Command[Any, Any, Any], ctx: commands.Context
    ) -> bool:
        result = await self._evaluate_command_access(command, ctx)
        return result.can_run

    def _build_help_info(self, command: commands.Command[Any, Any, Any]) -> HelpCommandInfo:
        signature = command.signature or ""
        metadata = (
            lookup_help_metadata(command.qualified_name)
            or lookup_help_metadata(command.name)
            or None
        )
        if metadata is not None:
            short = metadata.short
            detailed = metadata.detailed
        else:
            fallback = command.short_doc or command.help or command.brief or ""
            short = fallback.strip()
            detailed = (command.help or fallback or "").strip()
        aliases = tuple(sorted(alias.strip() for alias in command.aliases if alias.strip()))

        extras = getattr(command, "extras", None)
        if isinstance(extras, dict):
            access_tier = str(extras.get("access_tier") or extras.get("tier") or "user")
            function_group = str(extras.get("function_group") or "general")
            section = extras.get("help_section")
            usage_override = extras.get("help_usage")
            raw_flags = extras.get("help_flags")
        else:
            access_tier = str(getattr(command, "_tier", "user"))
            function_group = "general"
            section = None
            usage_override = None
            raw_flags = None

        flags: tuple[str, ...]
        if isinstance(raw_flags, (list, tuple, set)):
            flags = tuple(str(flag).strip() for flag in raw_flags if str(flag).strip())
        elif isinstance(raw_flags, str) and raw_flags.strip():
            flags = (raw_flags.strip(),)
        else:
            flags = tuple()

        return HelpCommandInfo(
            qualified_name=command.qualified_name,
            signature=signature,
            short=short,
            detailed=detailed,
            aliases=aliases,
            access_tier=access_tier,
            function_group=function_group,
            section=str(section).strip() if isinstance(section, str) and section.strip() else None,
            usage_override=str(usage_override).strip() if isinstance(usage_override, str) and usage_override.strip() else None,
            flags=flags,
        )

    def _help_bot_description(self, *, bot_name: str) -> str:
        return (
            "  \n "
            "**C1C-Recruitment keeps the doors open and the hearths warm.**  \n"
            "It’s how we find new clanmates, help old friends move up, and keep every hall filled with good company.\n\n"
            "**Members** can peek at which clans have room, check what’s needed to join or dig into details about any clan across the cluster.  \n\n"
            "**Recruiters** use it to spot open slots, match new arrivals and drop welcome notes so nobody gets lost on day one.  \n\n"
            "_All handled right here on Discord — fast, friendly, and stitched together with that usual C1C chaos and care._ \n\n"
            "**To learn what a command does, type like this:**  \n"
            "`@Bot help ping` → shows info for `@Bot ping`"
        )

    def _show_empty_sections(self) -> bool:
        value = os.getenv("SHOW_EMPTY_SECTIONS", "")
        normalized = value.strip().lower()
        return normalized in {"1", "true", "yes", "on"}

    def _help_diagnostics_enabled(self) -> bool:
        value = os.getenv("HELP_DIAGNOSTICS", "")
        normalized = value.strip().lower()
        return normalized in {"1", "true", "yes", "on"}

    def _help_diagnostics_ttl(self) -> float:
        raw = os.getenv("HELP_DIAGNOSTICS_TTL_SEC", "").strip()
        if not raw:
            return 60.0
        try:
            ttl = float(raw)
        except (TypeError, ValueError):
            return 60.0
        return max(0.0, ttl)

    def _current_help_audience(self, ctx: commands.Context) -> str:
        author = getattr(ctx, "author", None)
        if can_view_admin(author):
            return "admin"
        if can_view_staff(author):
            return "staff"
        return "user"

    def _create_help_diagnostics_collector(self) -> _HelpDiagnosticsCollector:
        return _HelpDiagnosticsCollector()

    def _sanitize_log_identity(self, value: object) -> str:
        if value is None:
            return "unknown"
        return str(sanitize_text(value))

    def _format_help_diagnostics_message(
        self,
        ctx: commands.Context,
        *,
        report: _HelpDiagnosticsReport,
        audience: str,
    ) -> str | None:
        author = getattr(ctx, "author", None)
        user_name = self._sanitize_log_identity(
            getattr(author, "display_name", None)
            or getattr(author, "name", None)
            or "unknown"
        )
        user_id = getattr(author, "id", "?")

        guild = getattr(ctx, "guild", None)
        guild_name = self._sanitize_log_identity(
            getattr(guild, "name", None) or "DM"
        )
        guild_id = getattr(guild, "id", "?")

        header = (
            f"[Help Diagnostics] audience={audience} • "
            f"guild={guild_name}({guild_id}) • user={user_name}({user_id})"
        )
        summary = (
            f"visible {report.visible} / discovered {report.total} "
            f"(hidden {report.hidden})"
        )

        entries = list(report.entries)
        display_entries = entries[:30]
        extra_count = len(entries) - len(display_entries)

        def _build(rows: list[_HelpDiagnosticsEntry], extra: int) -> str:
            table_rows = [
                "qualname | access_tier | function_group | can_run | displayed | reason"
            ]
            for entry in rows:
                access_tier = entry.access_tier or "MISSING"
                function_group = entry.function_group or "MISSING"
                can_run = "true" if entry.can_run else "false"
                displayed = "yes" if entry.displayed else "no"
                reason = entry.reason or "hidden"
                table_rows.append(
                    f"{entry.qualified_name} | {access_tier} | {function_group} | "
                    f"{can_run} | {displayed} | {reason}"
                )

            block = "\n".join(table_rows)
            base = (
                f"{header}\n{summary}\n\n"
                f"```markdown\n{block}\n```"
            )
            if extra > 0:
                base = f"{base}\n(+{extra} more)"
            return str(sanitize_text(base))

        sanitized = _build(display_entries, extra_count)
        while len(sanitized) > 1800 and display_entries:
            display_entries.pop()
            extra_count += 1
            sanitized = _build(display_entries, extra_count)

        return sanitized

    async def _resolve_help_log_target(
        self, ctx: commands.Context
    ) -> tuple[discord.abc.Messageable | None, bool]:
        try:
            channel_id = resolve_ops_log_channel_id(bot=self.bot)
        except Exception:
            channel_id = None
        if channel_id:
            try:
                snowflake = int(channel_id)
            except (TypeError, ValueError):
                snowflake = None
            if snowflake is not None:
                channel = self.bot.get_channel(snowflake)
                if channel is not None and hasattr(channel, "send"):
                    return channel, False

        author = getattr(ctx, "author", None)
        if can_view_admin(author):
            send = getattr(author, "send", None)
            if callable(send):
                return author, True

        return None, False

    async def _maybe_emit_help_diagnostics(
        self,
        ctx: commands.Context,
        collector: _HelpDiagnosticsCollector | None,
    ) -> None:
        if collector is None:
            return

        report = collector.build_report()
        if report is None or not report.entries:
            return

        audience = self._current_help_audience(ctx)
        guild = getattr(ctx, "guild", None)
        guild_id = getattr(guild, "id", None)
        try:
            guild_key = int(guild_id) if guild_id is not None else None
        except (TypeError, ValueError):
            guild_key = None

        ttl = self._help_diagnostics_ttl()
        now = time.monotonic()
        cache_key = (audience, guild_key)
        if ttl > 0:
            expires = self._help_diag_cache.get(cache_key)
            if expires and expires > now:
                return

        message = self._format_help_diagnostics_message(
            ctx, report=report, audience=audience
        )
        if not message:
            return

        target, _ = await self._resolve_help_log_target(ctx)
        if target is None:
            return

        try:
            await target.send(message)
        except Exception:
            logger.exception("failed to post help diagnostics", exc_info=True)
            return

        if ttl > 0:
            self._help_diag_cache[cache_key] = now + ttl

    def _add_embed_group(
        self, embed: discord.Embed, name: str, lines: Sequence[str]
    ) -> None:
        text_lines = list(lines)
        if not text_lines:
            text_lines = ["—"]
        elif all(line == "" for line in text_lines):
            text_lines = ["—"]

        chunks = _chunk_lines(text_lines, _FIELD_CHAR_LIMIT)
        for index, chunk in enumerate(chunks):
            label = name if index == 0 else f"{name} (cont.)"
            embed.add_field(name=label, value=f"```{chunk}```", inline=False)

    def _collect_env_entries(self) -> Dict[str, _EnvEntry]:
        snapshot = get_config_snapshot()
        entries: Dict[str, _EnvEntry] = {}
        for key in _candidate_env_keys(snapshot):
            if key in entries:
                continue
            raw_value: object
            if key in os.environ:
                raw_value = os.environ.get(key)
            else:
                raw_value = snapshot.get(key)

            normalized = _normalize_snapshot_value(raw_value)
            display_value = str(redact_value(key, normalized))
            entries[key] = _EnvEntry(key=key, normalized=normalized, display=display_value)
        return entries

    def _format_simple_line(self, key: str, entry: Optional[_EnvEntry]) -> str:
        value = entry.display if entry else "—"
        return f"{key} = {value}"

    def _format_core_identity(self, entries: Dict[str, _EnvEntry]) -> List[str]:
        keys = ("BOT_NAME", "BOT_VERSION", "ENV_NAME")
        return [self._format_simple_line(key, entries.get(key)) for key in keys]

    def _format_guild_channels(self, entries: Dict[str, _EnvEntry]) -> List[str]:
        ordered = [
            "GUILD_IDS",
            "LOG_CHANNEL_ID",
            "WELCOME_CHANNEL_ID",
            "WELCOME_GENERAL_CHANNEL_ID",
            "NOTIFY_CHANNEL_ID",
            "PROMO_CHANNEL_ID",
            "RECRUITERS_THREAD_ID",
            "REPORT_RECRUITERS_DEST_ID",
            "PANEL_FIXED_THREAD_ID",
            "PANEL_THREAD_MODE",
        ]
        lines: List[str] = []
        seen: Set[str] = set()
        for key in ordered:
            seen.add(key)
            lines.extend(self._format_channel_entry(key, entries.get(key)))

        dynamic = [
            key
            for key in entries.keys()
            if key not in seen
            and not _is_secret_key(key)
            and any(token in key for token in ("CHANNEL", "THREAD", "GUILD"))
        ]
        for key in sorted(dynamic):
            seen.add(key)
            lines.extend(self._format_channel_entry(key, entries.get(key)))

        return lines or ["—"]

    def _format_channel_entry(self, key: str, entry: Optional[_EnvEntry]) -> List[str]:
        if key == "PANEL_THREAD_MODE":
            return [self._format_simple_line(key, entry)]
        if entry is None:
            return [f"{key} = —"]
        ids = self._extract_visible_ids(key, entry.normalized)
        if not ids:
            return [self._format_simple_line(key, entry)]
        return self._format_id_lines(key, ids)

    def _format_roles(self, entries: Dict[str, _EnvEntry]) -> List[str]:
        ordered = [
            "ADMIN_ROLE_IDS",
            "STAFF_ROLE_IDS",
            "LEAD_ROLE_IDS",
            "RECRUITER_ROLE_IDS",
            "NOTIFY_PING_ROLE_ID",
        ]
        lines: List[str] = []
        seen: Set[str] = set()
        for key in ordered:
            seen.add(key)
            lines.extend(self._format_role_entry(key, entries.get(key)))

        dynamic = [
            key
            for key in entries.keys()
            if key not in seen and not _is_secret_key(key) and "ROLE" in key
        ]
        for key in sorted(dynamic):
            lines.extend(self._format_role_entry(key, entries.get(key)))

        return lines or ["—"]

    def _format_role_entry(self, key: str, entry: Optional[_EnvEntry]) -> List[str]:
        if entry is None:
            return [f"{key} = —"]
        ids = self._extract_visible_ids(key, entry.normalized)
        if not ids:
            return [self._format_simple_line(key, entry)]
        return self._format_id_lines(key, ids)

    def _format_sheet_keys(
        self,
        entries: Dict[str, _EnvEntry],
        sheet_sections: List[Tuple[str, List[Tuple[str, str, str]]]],
    ) -> List[str]:
        ordered = ["RECRUITMENT_SHEET_ID", "ONBOARDING_SHEET_ID"]
        lines: List[str] = []
        seen: Set[str] = set()
        for key in ordered:
            seen.add(key)
            lines.append(self._format_simple_line(key, entries.get(key)))

        dynamic = [
            key
            for key in entries.keys()
            if key not in seen
            and not _is_secret_key(key)
            and ("SHEET" in key or "TAB" in key)
        ]
        for key in sorted(dynamic):
            lines.append(self._format_simple_line(key, entries.get(key)))

        if sheet_sections:
            if lines:
                lines.append("")
            for label, rows in sheet_sections:
                lines.append(f"{label} overrides:")
                for row_key, value, resolved in rows:
                    text = f"  {row_key} = {value}"
                    if resolved and resolved != "—":
                        text += f" ({resolved})"
                    lines.append(text)
                if rows:
                    lines.append("")
            while lines and not lines[-1].strip():
                lines.pop()

        toggles = get_feature_toggles()
        if lines:
            lines.append("")
        lines.append("Feature Toggles:")
        if toggles:
            for name in sorted(toggles):
                value = "ON" if toggles[name] else "OFF"
                lines.append(f"  {name} = {value}")
        else:
            lines.append("  (none)")

        meta = _config_meta_from_app()
        source = str(meta.get("source", "runtime"))
        status = str(meta.get("status", "ok"))
        if lines:
            lines.append("")
        lines.append(f"Loader: {source} · {status}")
        loaded_at = meta.get("loaded_at")
        if loaded_at:
            lines.append(f"  loaded_at: {loaded_at}")
        last_error = meta.get("last_error")
        if last_error:
            lines.append(f"  last_error: {last_error}")

        return lines or ["—"]

    def _format_features(self, entries: Dict[str, _EnvEntry]) -> List[str]:
        ordered = [
            "STRICT_PROBE",
            "PANEL_THREAD_MODE",
            "SEARCH_RESULTS_SOFT_CAP",
        ]
        lines = [self._format_simple_line(key, entries.get(key)) for key in ordered]
        seen = set(ordered)
        dynamic = [
            key
            for key in entries.keys()
            if key not in seen
            and not _is_secret_key(key)
            and (
                key.startswith("ENABLE_")
                or key.endswith("_ENABLED")
                or key in {"STRICT_PROBE", "PANEL_THREAD_MODE"}
            )
        ]
        for key in sorted(dynamic):
            lines.append(self._format_simple_line(key, entries.get(key)))
        return lines or ["—"]

    def _format_cache_refresh(self, entries: Dict[str, _EnvEntry]) -> List[str]:
        ordered = [
            "CLAN_TAGS_CACHE_TTL_SEC",
            "REFRESH_TIMES",
            "REPORT_DAILY_POST_TIME",
            "CLEANUP_AGE_HOURS",
        ]
        lines = [self._format_simple_line(key, entries.get(key)) for key in ordered]
        seen = set(ordered)
        dynamic = [
            key
            for key in entries.keys()
            if key not in seen
            and not _is_secret_key(key)
            and ("TTL" in key or "REFRESH" in key)
        ]
        for key in sorted(dynamic):
            lines.append(self._format_simple_line(key, entries.get(key)))
        return lines or ["—"]

    def _format_watchdog(self, entries: Dict[str, _EnvEntry]) -> List[str]:
        ordered = [
            "WATCHDOG_CHECK_SEC",
            "WATCHDOG_STALL_SEC",
            "WATCHDOG_DISCONNECT_GRACE_SEC",
            "TIMEZONE",
            "PORT",
            "LOG_LEVEL",
        ]
        lines = [self._format_simple_line(key, entries.get(key)) for key in ordered]
        seen = set(ordered)
        dynamic = [
            key
            for key in entries.keys()
            if key not in seen
            and not _is_secret_key(key)
            and (key.startswith("WATCHDOG_") or key in {"TIMEZONE", "PORT", "LOG_LEVEL"})
        ]
        for key in sorted(dynamic):
            lines.append(self._format_simple_line(key, entries.get(key)))
        return lines or ["—"]

    def _format_render(self, entries: Dict[str, _EnvEntry]) -> List[str]:
        keys = [key for key in entries.keys() if key.startswith("RENDER_")]
        if not keys:
            return ["—"]
        return [self._format_simple_line(key, entries.get(key)) for key in sorted(keys)]

    def _format_secrets(self, entries: Dict[str, _EnvEntry]) -> List[str]:
        secrets = [key for key in entries.keys() if _is_secret_key(key)]
        if not secrets:
            return ["—"]
        lines: List[str] = []
        for key in sorted(secrets):
            entry = entries.get(key)
            if entry is None:
                lines.append(f"{key} = —")
                continue
            value = entry.display
            if value == "—":
                lines.append(f"{key} = —")
            else:
                lines.append(f"{key} = {value} (masked)")
        return lines

    def _format_id_lines(self, key: str, ids: Sequence[int]) -> List[str]:
        cleaned: List[int] = []
        seen: Set[int] = set()
        for value in ids:
            try:
                snowflake = int(value)
            except (TypeError, ValueError):
                continue
            if snowflake < 0 or snowflake in seen:
                continue
            seen.add(snowflake)
            cleaned.append(snowflake)

        if not cleaned:
            return [f"{key} = —"]

        label = f"{key}:"
        indent = " " * len(label)
        lines: List[str] = []
        for index, snowflake in enumerate(cleaned):
            resolved = _trim_resolved_label(self._id_resolver.resolve(self.bot, snowflake))
            prefix = label if index == 0 else indent
            lines.append(f"{prefix} {snowflake} → {resolved}")
        return lines

    def _extract_visible_ids(self, key: str, value: object) -> List[int]:
        ids = _extract_ids(key, value)
        return list(ids)

    def _collect_sheet_sections(self) -> List[Tuple[str, List[Tuple[str, str, str]]]]:
        sections: List[Tuple[str, List[Tuple[str, str, str]]]] = []
        bucket_names = _list_bucket_names()
        snapshot_cache = _gather_snapshot_dicts(bucket_names)

        for label, module_name in _SHEET_CONFIG_SOURCES:
            config_map: Dict[str, Any] = {}

            module_hint = module_name.split(".")[-1].lower()
            if module_hint:
                candidates = [
                    name for name in bucket_names if module_hint in name.lower()
                ]
            else:
                candidates = list(bucket_names)

            for candidate in candidates:
                snapshot = snapshot_cache.get(candidate)
                if snapshot is None:
                    snapshot = _get_snapshot_dict(candidate)
                    snapshot_cache[candidate] = snapshot
                config_map = _extract_sheet_config_from_snapshot(snapshot)
                if config_map:
                    break

            if not config_map:
                config_map = _load_sheet_config_from_module(module_name)

            if not config_map:
                continue

            rows: List[Tuple[str, str, str]] = []
            for key in sorted(config_map.keys()):
                display_key = str(key).upper()
                normalized = _normalize_snapshot_value(config_map[key])
                display_value = redact_value(display_key, normalized)
                resolved = self._resolve_ids(_extract_ids(display_key, normalized))
                rows.append((display_key, display_value, resolved))

            if rows:
                sections.append((label, rows))

        return sections

    def _resolve_ids(self, ids: Sequence[int]) -> str:
        if not ids:
            return "—"
        names = self._id_resolver.resolve_many(self.bot, ids)
        return _format_resolved(names)

    async def cog_command_error(self, ctx: commands.Context, error: Exception) -> None:
        if isinstance(error, commands.CheckFailure):
            return
        raise error


async def setup(bot: commands.Bot) -> None:
    """discord.py extension hook to register the CoreOps cog."""

    await bot.add_cog(CoreOpsCog(bot))


__all__ = [
    "UTC",
    "CoreOpsCog",
    "_admin_check",
    "_admin_roles_configured",
    "_staff_check",
    "detect_admin_bang_command",
    "setup",
]<|MERGE_RESOLUTION|>--- conflicted
+++ resolved
@@ -1151,11 +1151,7 @@
         }
         self._removed_generic_commands: tuple[str, ...] = tuple()
         self._tagged_aliases: tuple[str, ...] = tuple()
-<<<<<<< HEAD
-        self._help_diag_cache: Dict[tuple[str, int | None], float] = {}
-=======
         self._help_diag_cache: Dict[tuple[str, int | None], float] = _HELP_DIAGNOSTICS_CACHE
->>>>>>> 0fe18394
         self._apply_tagged_alias_metadata()
         self._apply_generic_alias_policy()
         self._command_metadata_overrides = self._build_command_metadata_overrides()
