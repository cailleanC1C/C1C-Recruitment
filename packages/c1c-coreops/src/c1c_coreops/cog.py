"""CoreOps shared cog and RBAC helpers."""

from __future__ import annotations

import asyncio
import datetime as dt
import json
import logging
import os
import re
import sys
import time
from importlib import import_module
from dataclasses import asdict, dataclass
from typing import Any, Dict, Iterable, List, Mapping, Optional, Sequence, Set, Tuple

import discord
from discord.ext import commands

from config.runtime import (
    get_bot_name,
    get_command_prefix,
    get_env_name,
    get_watchdog_check_sec,
    get_watchdog_disconnect_grace_sec,
    get_watchdog_stall_sec,
)
from shared import socket_heartbeat as hb
from shared.config import (
    get_allowed_guild_ids,
    get_config_snapshot,
    get_feature_toggles,
    reload_config,
    redact_value,
)
from .render import (
    ChecksheetEmbedData,
    ChecksheetSheetEntry,
    ChecksheetTabEntry,
    DigestEmbedData,
    DigestSheetEntry,
    DigestSheetsClientSummary,
    RefreshEmbedRow,
    build_config_embed,
    build_checksheet_tabs_embed,
    build_digest_embed,
    build_digest_line,
    build_health_embed,
    build_refresh_embed,
)
from shared.cache import telemetry as cache_telemetry
from shared.cache.telemetry import get_snapshot as cache_get_snapshot
from shared.cache.telemetry import humanize_duration as cache_humanize_duration
from shared.cache.telemetry import list_buckets as cache_list_buckets
from shared.help import (
    COREOPS_VERSION,
    HelpCommandInfo,
    HelpOverviewSection,
    build_coreops_footer,
    build_help_detail_embed,
    build_help_overview_embed,
    lookup_help_metadata,
)
from modules.coreops.helpers import tier
from shared.redaction import sanitize_embed, sanitize_log, sanitize_text
from shared.sheets.async_core import (
    aget_worksheet,
    aopen_by_key,
    acall_with_backoff,
    afetch_records,
)

from .config import CoreOpsSettings, load_coreops_settings
from .prefix import detect_admin_bang_command
from .tags import lifecycle_tag
from .rbac import (
    admin_only,
    can_view_admin,
    can_view_staff,
    guild_only_denied_msg,
    is_admin_member,
    is_staff_member,
    ops_only,
)

UTC = dt.timezone.utc

logger = logging.getLogger(__name__)

_NAME_CACHE_TTL_SEC = 600.0
_ID_PATTERN = re.compile(r"\d{5,}")
_ID_KEY_HINTS = ("ID", "ROLE", "CHANNEL", "THREAD", "GUILD")
_ENV_KEY_HINTS = (
    "SHEET",
    "SHEETS",
    "GSPREAD",
    "GOOGLE",
    "SERVICE",
    "RECRUIT",
    "ONBOARD",
    "WELCOME",
    "PROMO",
)
_SHEET_CONFIG_SOURCES: Tuple[Tuple[str, str], ...] = (
    ("Recruitment", "shared.sheets.recruitment"),
    ("Onboarding", "shared.sheets.onboarding"),
)
_sheet_cache_errors_logged: Set[str] = set()
_sheet_cache_load_errors_logged: Set[str] = set()
_digest_section_errors_logged: Set[str] = set()
_FIELD_CHAR_LIMIT = 900
_DIGEST_SHEET_BUCKETS: Tuple[Tuple[str, str], ...] = (
    ("clans", "ClanInfo"),
    ("templates", "Templates"),
    ("clan_tags", "ClanTags"),
)
_TELEMETRY_REQUIRED_KEYS: Tuple[str, ...] = (
    "ttl_sec",
    "last_refresh_at",
    "next_refresh_at",
    "last_result",
    "last_error",
    "retries",
)
_TELEMETRY_FALLBACK_KEYS: Tuple[str, ...] = (
    "name",
    "available",
    "ttl_seconds",
    "ttl_sec",
    "ttl_human",
    "age_seconds",
    "age_sec",
    "age_human",
    "last_refresh_at",
    "next_refresh_at",
    "next_refresh_delta_seconds",
    "next_refresh_human",
    "last_result",
    "last_error",
    "retries",
    "last_latency_ms",
)
_telemetry_missing_fields_logged: Set[str] = set()

_GENERIC_ALIAS_COMMANDS: Tuple[str, ...] = (
    "checksheet",
    "config",
    "digest",
    "env",
    "health",
    "refresh",
    "refresh all",
    "refresh clansinfo",
    "reload",
)


def _canonical_cmd_key(cmd: commands.Command[Any, Any, Any]) -> str:
    """Return a normalized command key for allowlist lookups."""
<<<<<<< HEAD
=======

    name = getattr(cmd, "qualified_name", None) or getattr(cmd, "name", "")
    if not isinstance(name, str):
        return ""
    return name.strip().lower()


def _is_bang_eligible(
    cmd: commands.Command[Any, Any, Any], allowlist: Set[str]
) -> bool:
    """Return True if the command is eligible for bare bang usage."""

    key = _canonical_cmd_key(cmd)
    return bool(key) and key in allowlist


def _is_admin_command(cmd: commands.Command[Any, Any, Any]) -> bool:
    """Return True only if the command is RBAC-gated to admins."""
>>>>>>> 320ec658

    name = getattr(cmd, "qualified_name", None) or getattr(cmd, "name", "")
    if not isinstance(name, str):
        return ""
    return name.strip().lower()

<<<<<<< HEAD
=======
    if getattr(callback, "__admin_only__", False):
        return True
    if extras.get("coreops_category") == "admin":
        return True
    if extras.get("tier") == "admin":
        return True
    if getattr(cmd, "_tier", None) == "admin":
        return True
>>>>>>> 320ec658

_ADMIN_BANG_ALLOWLIST: Set[str] = {
    key.strip().lower()
    for key in os.getenv("COREOPS_ADMIN_BANG_ALLOWLIST", "").split(",")
    if key.strip()
}


def _is_bang_eligible(cmd: commands.Command[Any, Any, Any]) -> bool:
    """Return True if the command is eligible for bare bang usage."""

    key = _canonical_cmd_key(cmd)
    return bool(key) and key in _ADMIN_BANG_ALLOWLIST


@dataclass(frozen=True)
class _ChecksheetSheetTarget:
    label: str
    sheet_id_key: str
    config_tab_key: str
    sheet_id: str
    config_tab: str


_CHECKSHEET_SHEET_CONFIGS: Tuple[Tuple[str, str, str], ...] = (
    ("Recruitment", "RECRUITMENT_SHEET_ID", "RECRUITMENT_CONFIG_TAB"),
    ("Onboarding", "ONBOARDING_SHEET_ID", "ONBOARDING_CONFIG_TAB"),
)


def resolve_ops_log_channel_id(
    *, bot: commands.Bot | None = None, snapshot: Mapping[str, object] | None = None
) -> int | None:
    """Return the configured ops/log channel ID, if available."""

    mapping: Mapping[str, object] | None
    if isinstance(snapshot, Mapping):
        mapping = snapshot
    else:
        mapping = get_config_snapshot()

    candidate: object | None = None
    if mapping is not None:
        for key in (
            "ops_log_channel_id",
            "OPS_LOG_CHANNEL_ID",
            "log_channel_id",
            "LOG_CHANNEL_ID",
        ):
            value = mapping.get(key)
            if isinstance(value, str):
                trimmed = value.strip()
                if trimmed:
                    candidate = trimmed
                    break
            elif value is not None:
                candidate = value
                break

    if candidate is None and bot is not None:
        bot_config = getattr(bot, "config", None)
        if bot_config is not None:
            candidate = (
                getattr(bot_config, "ops_log_channel_id", None)
                or getattr(bot_config, "log_channel_id", None)
            )

    if isinstance(candidate, str):
        candidate = candidate.strip()

    try:
        return int(candidate)  # type: ignore[arg-type]
    except (TypeError, ValueError):
        return None


def _column_label(index: int) -> str:
    if index <= 0:
        return ""
    label = ""
    value = index
    while value > 0:
        value, rem = divmod(value - 1, 26)
        label = chr(65 + rem) + label
    return label



class _SheetsDiscoveryClient:
    async def get_worksheet(self, *, sheet_id: str, tab: str):
        return await aget_worksheet(sheet_id, tab)

    async def get_values(self, *, sheet_id: str, range_name: str):
        workbook = await aopen_by_key(sheet_id)
        params = {"majorDimension": "ROWS", "valueRenderOption": "FORMATTED_VALUE"}
        response = await acall_with_backoff(workbook.values_get, range_name, params=params)
        if isinstance(response, Mapping):
            values = response.get("values")
            if isinstance(values, Sequence):
                return list(values)
            return []
        if isinstance(response, Sequence) and not isinstance(response, (str, bytes)):
            return list(response)
        return []


_DISCOVERY_SHEETS_CLIENT = _SheetsDiscoveryClient()


@dataclass(frozen=True)
class _ConfigDiscoveryResult:
    tabs: list[str]
    header_names: tuple[str, str]
    preview_rows: list[list[str]]


async def _discover_tabs_from_config(
    sheets_client,
    sheet_id: str,
    config_tab_name: str | None,
    *,
    debug: bool = False,
) -> _ConfigDiscoveryResult:
    """Returns ordered unique tab names for a sheet based on its Config worksheet.

    Rules:
      • Open worksheet named ``config_tab_name`` or fallback "Config".
      • Read up to 200 rows × 2 cols (A:B) only.
      • Detect header row within first 3 rows (case-insensitive) for KEY / VALUE.
        - If not found, assume A=KEY, B=VALUE.
      • Normalize KEY as upper(). If KEY endswith "_TAB" and VALUE non-empty,
        append VALUE.strip() to result (dedupe preserving order).
      • Fail soft: on any exception, return [] (tabs empty).
    """

    config_tab = config_tab_name or "Config"
    tab_range = f"{config_tab}!A1:B200"
    rows: Sequence[object] = []
    try:
        rows = await sheets_client.get_values(sheet_id=sheet_id, range_name=tab_range)
        logger.info("[checksheet] raw Config rows (%s): %d", tab_range, len(rows))
    except Exception as exc:
        logger.warning("[checksheet] failed to read Config range %s: %s", config_tab, exc)
        return _ConfigDiscoveryResult(tabs=[], header_names=("A", "B"), preview_rows=[])

    if debug and rows:
        preview: list[str] = []
        if isinstance(rows, Sequence) and not isinstance(rows, (str, bytes)):
            for raw in rows[:5]:
                if isinstance(raw, Sequence) and not isinstance(raw, (str, bytes)):
                    preview.append(str(list(raw[:2])))
                else:
                    preview.append(str(raw))
        logger.info("[checksheet] Config preview %s: %s", sheet_id[-4:] if sheet_id else "----", preview)

    if not isinstance(rows, Sequence) or isinstance(rows, (str, bytes)):
        rows_seq: list[Sequence[object]] = []
    else:
        rows_seq = []
        for row in rows:
            if isinstance(row, Sequence) and not isinstance(row, (str, bytes)):
                rows_seq.append(list(row))
            else:
                rows_seq.append([row])

    preview_rows: list[list[str]] = []
    for raw_row in rows_seq[:5]:
        if not isinstance(raw_row, Sequence) or isinstance(raw_row, (str, bytes)):
            cells = []
        else:
            cells = list(raw_row)
        trimmed: list[str] = []
        for cell in cells[:2]:
            text = str(cell or "").strip()
            if len(text) > 40:
                text = f"{text[:37]}…"
            trimmed.append(text)
        preview_rows.append([sanitize_text(value) for value in trimmed])

    key_idx: int | None = None
    val_idx: int | None = None
    header_row_index: int = -1
    header_names: tuple[str, str] = ("A", "B")

    for r_i in range(min(3, len(rows_seq))):
        raw_row = rows_seq[r_i]
        if not isinstance(raw_row, Sequence) or isinstance(raw_row, (str, bytes)):
            cells: list[str] = []
        else:
            cells = [str(cell or "").strip() for cell in raw_row]
        lowered = [cell.lower() for cell in cells]
        if "key" in lowered and "value" in lowered:
            key_idx = lowered.index("key")
            val_idx = lowered.index("value")
            header_row_index = r_i
            key_name = cells[key_idx] if key_idx < len(cells) else "KEY"
            val_name = cells[val_idx] if val_idx < len(cells) else "VALUE"
            header_names = (
                str(key_name or "KEY").strip().upper() or "KEY",
                str(val_name or "VALUE").strip().upper() or "VALUE",
            )
            break

    if key_idx is None or val_idx is None:
        key_idx, val_idx = 0, 1

    discovered: list[str] = []
    seen: set[str] = set()
    max_index = max(key_idx, val_idx)
    for r_i, raw_row in enumerate(rows_seq):
        if header_row_index >= 0 and r_i <= header_row_index:
            continue
        if not isinstance(raw_row, Sequence) or isinstance(raw_row, (str, bytes)):
            cells = []
        else:
            cells = list(raw_row)
        if len(cells) <= max_index:
            cells.extend([""] * (max_index + 1 - len(cells)))
        key = str(cells[key_idx] or "").strip()
        val = str(cells[val_idx] or "").strip()
        if not key or not val:
            continue
        if key.upper().endswith("_TAB"):
            dedupe = val.lower()
            if not dedupe or dedupe in seen:
                continue
            seen.add(dedupe)
            discovered.append(val.strip())

    return _ConfigDiscoveryResult(tabs=discovered, header_names=header_names, preview_rows=preview_rows)


@dataclass(frozen=True)
class _EnvEntry:
    key: str
    normalized: object
    display: str


def _format_bucket_label(name: str) -> str:
    cleaned = name.replace("_", " ").strip()
    if not cleaned:
        return name
    return " ".join(part.capitalize() for part in cleaned.split())


def _chunk_lines(lines: Sequence[str], limit: int) -> List[str]:
    chunks: List[str] = []
    current: List[str] = []
    current_len = 0
    for line in lines:
        text = line.rstrip()
        additional = len(text) + (1 if current else 0)
        if current and current_len + additional > limit:
            chunks.append("\n".join(current))
            current = [text]
            current_len = len(text)
        else:
            current.append(text)
            current_len += additional
    if current:
        chunks.append("\n".join(current))
    return chunks or ["—"]


def _is_secret_key(key: str) -> bool:
    upper = key.upper()
    return (
        "TOKEN" in upper
        or "SECRET" in upper
        or "CREDENTIAL" in upper
        or "SERVICE_ACCOUNT" in upper
    )


def _trim_resolved_label(label: str) -> str:
    if label.endswith(" (guild)"):
        label = label[:-8]
    if " · " in label:
        label = label.split(" · ", 1)[0]
    return label


def _short_identifier(value: object) -> str | None:
    text = str(value or "").strip()
    if not text:
        return None
    if len(text) <= 6:
        return text
    return f"…{text[-4:]}"


def _mask_sheet_id(sheet_id: str) -> str:
    text = str(sheet_id or "").strip()
    if not text:
        return "—"
    return f"***{text[-4:]}"


def _format_sheet_log_label(sheet_title: str, sheet_id: str) -> str:
    title = (sheet_title or "Sheet").strip() or "Sheet"
    title = title.replace("\n", " ")
    trimmed_id = (sheet_id or "").strip()
    suffix = f"…{trimmed_id[-4:]}" if trimmed_id else "…----"
    return f"{title}({suffix})"


def _extract_override_keys(meta: Mapping[str, Any]) -> List[str]:
    overrides = meta.get("overrides")
    result: List[str] = []

    def _coerce_sequence(values: Iterable[object]) -> None:
        for item in values:
            text = str(item or "").strip()
            if text:
                result.append(text)

    if isinstance(overrides, Mapping):
        keys = overrides.get("keys")
        if isinstance(keys, Iterable) and not isinstance(keys, (str, bytes)):
            _coerce_sequence(keys)
        else:
            _coerce_sequence(overrides.keys())
    elif isinstance(overrides, (set, tuple, list)):
        _coerce_sequence(overrides)
    elif isinstance(overrides, str):
        text = overrides.strip()
        if text:
            result.append(text)

    if not result:
        extra_keys = meta.get("override_keys")
        if isinstance(extra_keys, (set, tuple, list)):
            _coerce_sequence(extra_keys)

    seen: Set[str] = set()
    unique: List[str] = []
    for item in result:
        if item not in seen:
            seen.add(item)
            unique.append(item)
    return unique


def _lookup_sheet_hint(meta: Mapping[str, Any] | None, slug: str) -> str | None:
    if not isinstance(meta, Mapping):
        return None

    keys = [slug, slug.lower(), slug.upper(), slug.capitalize()]

    def _extract(section: Mapping[str, Any]) -> str | None:
        for key in keys:
            if key not in section:
                continue
            value = section[key]
            if isinstance(value, Mapping):
                for candidate in ("title", "name", "label", "display"):
                    inner = value.get(candidate)
                    if isinstance(inner, str) and inner.strip():
                        return inner.strip()
            if isinstance(value, str) and value.strip():
                return value.strip()
        return None

    for candidate_key in (
        "sheets",
        "sheet_titles",
        "sheet_labels",
        "sheet_names",
        "sheet_meta",
    ):
        section = meta.get(candidate_key)
        if isinstance(section, Mapping):
            found = _extract(section)
            if found:
                return found

    return _extract(meta)


def _admin_roles_configured() -> bool:
    """Return True when admin roles are configured (defaults to True)."""

    try:
        from .rbac import admin_roles_configured  # type: ignore
    except Exception:
        return True
    try:
        return bool(admin_roles_configured())  # type: ignore[misc]
    except Exception:
        return True


def _get_tier(cmd: commands.Command[Any, Any, Any]) -> str:
    extras = getattr(cmd, "extras", None)
    level = extras.get("tier") if isinstance(extras, dict) else None
    return level or getattr(cmd, "_tier", "user")


def _should_show(cmd: commands.Command[Any, Any, Any]) -> bool:
    # never show internals or the group container
    if cmd.qualified_name == "rec" or cmd.name.startswith("_"):
        return False

    # respect explicit opt-out flag in extras
    ex = getattr(cmd, "extras", None)
    if isinstance(ex, dict) and ex.get("hide_in_help"):
        return False

    # respect command.hidden only if command lacks a CoreOps/admin tier
    if getattr(cmd, "hidden", False):
        # find its tier (preserved via extras/_tier)
        tier = None
        ex = getattr(cmd, "extras", None)
        if isinstance(ex, dict):
            tier = ex.get("tier")
        tier = tier or getattr(cmd, "_tier", None)
        # hidden admin/staff commands stay visible to admins
        if tier not in {"admin", "staff"}:
            return False

    return True


def _admin_check() -> commands.Check[Any]:
    async def predicate(ctx: commands.Context) -> bool:
        if not _admin_roles_configured():
            # Let the command body display the explicit disabled message.
            return True
        return is_admin_member(getattr(ctx, "author", None))

    return commands.check(predicate)


def _staff_check() -> commands.Check[Any]:
    async def predicate(ctx: commands.Context) -> bool:
        author = getattr(ctx, "author", None)
        return bool(is_staff_member(author) or is_admin_member(author))

    return commands.check(predicate)


def _uptime_sec(bot: commands.Bot) -> float:
    started = getattr(bot, "_c1c_started_mono", None)
    return max(0.0, time.monotonic() - started) if started else 0.0


def _latency_sec(bot: commands.Bot) -> Optional[float]:
    try:
        return float(getattr(bot, "latency", None)) if bot.latency is not None else None
    except Exception:
        return None


def _delta_seconds(now: dt.datetime, value: dt.datetime | None) -> Optional[int]:
    if value is None:
        return None
    try:
        delta = value - now
        return int(delta.total_seconds())
    except Exception:
        return None
def _config_meta_from_app() -> dict:
    # Try to read CONFIG_META from app; else fallback
    app = sys.modules.get("app")
    meta = getattr(app, "CONFIG_META", None) if app else None
    return meta or {"source": "runtime-only", "status": "ok", "loaded_at": None, "last_error": None}


def _list_bucket_names() -> Set[str]:
    try:
        return set(cache_list_buckets())
    except Exception:
        return set()


def _coerce_snapshot_dict(name: str, snapshot: object) -> Dict[str, Any]:
    if isinstance(snapshot, Mapping):
        data = dict(snapshot)
    elif snapshot is None:
        data = {}
    else:
        try:
            data = asdict(snapshot)
        except Exception:
            data = {}
            for key in _TELEMETRY_FALLBACK_KEYS:
                if hasattr(snapshot, key):
                    data[key] = getattr(snapshot, key)

    missing = [field for field in _TELEMETRY_REQUIRED_KEYS if field not in data]
    if (not data or missing) and name not in _telemetry_missing_fields_logged:
        _telemetry_missing_fields_logged.add(name)
        logger.info("[telemetry] snapshot missing fields for bucket %s", name)
    return data


def _get_snapshot_dict(name: str) -> Dict[str, Any]:
    try:
        snapshot = cache_get_snapshot(name)
    except Exception:
        snapshot = None
    return _coerce_snapshot_dict(name, snapshot)


def _gather_snapshot_dicts(names: Iterable[str]) -> Dict[str, Dict[str, Any]]:
    snapshots: Dict[str, Dict[str, Any]] = {}
    for name in names:
        snapshots[name] = _get_snapshot_dict(name)
    return snapshots


def _extract_sheet_config_from_snapshot(snapshot: Mapping[str, Any]) -> Dict[str, Any]:
    if not isinstance(snapshot, Mapping):
        return {}

    candidates = (
        snapshot.get("config"),
        snapshot.get("overrides"),
        snapshot.get("value"),
        snapshot.get("data"),
        snapshot.get("payload"),
        snapshot.get("snapshot"),
    )

    for candidate in candidates:
        if isinstance(candidate, Mapping):
            return dict(candidate)
        if isinstance(candidate, str):
            text = candidate.strip()
            if not text:
                continue
            try:
                parsed = json.loads(text)
            except json.JSONDecodeError:
                continue
            if isinstance(parsed, Mapping):
                return dict(parsed)
    return {}


def _load_sheet_config_from_module(module_name: str) -> Dict[str, Any]:
    try:
        module = import_module(module_name)
    except Exception as exc:  # pragma: no cover - defensive logging
        if module_name not in _sheet_cache_errors_logged:
            _sheet_cache_errors_logged.add(module_name)
            msg, extra = sanitize_log(
                "failed to import sheet config cache",
                extra={"module": module_name},
            )
            logger.warning(msg, extra=extra, exc_info=exc)
        return {}

    loader = getattr(module, "_load_config", None)
    if not callable(loader):
        return {}

    try:
        data = loader()
    except Exception as exc:  # pragma: no cover - defensive logging
        if module_name not in _sheet_cache_load_errors_logged:
            _sheet_cache_load_errors_logged.add(module_name)
            msg, extra = sanitize_log(
                "failed to load sheet config cache",
                extra={"module": module_name},
            )
            logger.warning(msg, extra=extra, exc_info=exc)
        return {}

    if isinstance(data, Mapping):
        return dict(data)
    return {}


def _normalize_snapshot_value(value: object) -> object:
    if isinstance(value, set):
        try:
            return sorted(value)
        except TypeError:
            return list(value)
    if isinstance(value, tuple):
        return list(value)
    return value


def _clip(text: str, limit: int) -> str:
    clean = re.sub(r"\s+", " ", str(text)).strip()
    if not clean:
        return "—"
    if len(clean) <= limit:
        return clean
    return f"{clean[: limit - 1]}…"


def _format_resolved(names: Sequence[str]) -> str:
    if not names:
        return "—"

    seen: List[str] = []
    for name in names:
        label = name or "(not found)"
        if label not in seen:
            seen.append(label)
    return ", ".join(seen) if seen else "—"


def _extract_ids(key: str, value: object) -> List[int]:
    key_upper = str(key).upper()
    if not any(hint in key_upper for hint in _ID_KEY_HINTS):
        return []

    result: List[int] = []
    seen: Set[int] = set()

    def _push(candidate: int) -> None:
        if candidate not in seen:
            seen.add(candidate)
            result.append(candidate)

    def _walk(item: object) -> None:
        if item is None:
            return
        if isinstance(item, bool):
            return
        if isinstance(item, int):
            if item >= 0:
                _push(int(item))
            return
        if isinstance(item, float) and item.is_integer():
            _push(int(item))
            return
        if isinstance(item, str):
            for match in _ID_PATTERN.findall(item):
                try:
                    _push(int(match))
                except (TypeError, ValueError):
                    continue
            return
        if isinstance(item, dict):
            for sub in item.values():
                _walk(sub)
            return
        if isinstance(item, (list, tuple, set)):
            for sub in item:
                _walk(sub)

    _walk(value)
    return result


def _candidate_env_keys(snapshot: Dict[str, Any]) -> List[str]:
    keys = {str(k) for k in snapshot.keys()}
    for key in os.environ.keys():
        if key in keys:
            continue
        if not key.isupper():
            continue
        if any(hint in key for hint in _ENV_KEY_HINTS):
            keys.add(key)
    return sorted(keys)


def _describe_role(role: discord.Role) -> str:
    name = getattr(role, "name", "role")
    guild = getattr(role, "guild", None)
    guild_name = getattr(guild, "name", None)
    if guild_name:
        return f"@{name} · {guild_name}"
    return f"@{name}"


def _describe_channel(channel: discord.abc.GuildChannel | discord.Thread) -> str:
    name = getattr(channel, "name", "channel")
    if isinstance(channel, (discord.TextChannel, discord.Thread)):
        base = f"#{name}"
    elif isinstance(channel, discord.VoiceChannel):
        base = f"🔊 {name}"
    elif getattr(discord, "StageChannel", None) and isinstance(channel, discord.StageChannel):  # type: ignore[attr-defined]
        base = f"🎙️ {name}"
    elif isinstance(channel, discord.CategoryChannel):
        base = f"📂 {name}"
    else:
        base = str(name)
    guild = getattr(channel, "guild", None)
    guild_name = getattr(guild, "name", None)
    if guild_name:
        return f"{base} · {guild_name}"
    return base


class _IdResolver:
    __slots__ = ("_cache", "_failures")

    def __init__(self) -> None:
        self._cache: Dict[int, Tuple[str, float]] = {}
        self._failures: Set[int] = set()

    def resolve_many(self, bot: commands.Bot, ids: Iterable[int]) -> List[str]:
        return [self.resolve(bot, snowflake) for snowflake in ids]

    def resolve(self, bot: commands.Bot, snowflake: int) -> str:
        now = time.monotonic()
        cached = self._cache.get(snowflake)
        if cached and cached[1] > now:
            return cached[0]

        try:
            resolved = self._lookup(bot, snowflake)
        except Exception as exc:  # pragma: no cover - defensive logging
            if snowflake not in self._failures:
                self._failures.add(snowflake)
                msg, extra = sanitize_log(
                    "failed to resolve discord id",
                    extra={"id": snowflake},
                )
                logger.warning(msg, extra=extra, exc_info=exc)
            resolved = "(not found)"

        self._cache[snowflake] = (resolved, now + _NAME_CACHE_TTL_SEC)
        return resolved

    def _lookup(self, bot: commands.Bot, snowflake: int) -> str:
        guild = bot.get_guild(snowflake)
        if guild is not None:
            return f"{guild.name} (guild)"

        channel = bot.get_channel(snowflake)
        if channel is not None:
            return _describe_channel(channel)

        for guild in getattr(bot, "guilds", []):
            role = guild.get_role(snowflake)
            if role is not None:
                return _describe_role(role)

            channel = guild.get_channel(snowflake)
            if channel is not None:
                return _describe_channel(channel)

            getter = getattr(guild, "get_thread", None)
            if callable(getter):
                thread = getter(snowflake)
                if thread is not None:
                    return _describe_channel(thread)

        return "(not found)"

class CoreOpsCog(commands.Cog):
    def __init__(self, bot: commands.Bot):
        self.bot = bot
        self._id_resolver = _IdResolver()
        self._settings: CoreOpsSettings = load_coreops_settings()
        self._admin_bang_allowlist: Set[str] = {
            entry.strip().lower() for entry in self._settings.admin_bang_allowlist
        }
        self._removed_generic_commands: tuple[str, ...] = tuple()
        self._tagged_aliases: tuple[str, ...] = tuple()
        self._apply_tagged_alias_metadata()
        self._apply_generic_alias_policy()

    async def cog_load(self) -> None:
        self._log_coreops_settings()

    def _apply_tagged_alias_metadata(self) -> None:
        command = getattr(self, "rec", None)
        if not isinstance(command, commands.Group):
            self._tagged_aliases = tuple()
            return
        aliases: list[str] = []
        tag = self._settings.bot_tag
        if self._settings.enable_tagged_aliases and tag and tag != command.name:
            aliases.append(tag)
        setattr(command, "aliases", aliases)
        setattr(command, "_coreops_aliases", tuple(aliases))
        self._tagged_aliases = tuple(aliases)

    def _apply_generic_alias_policy(self) -> None:
        commands_sequence = getattr(self, "__cog_commands__", None)
        if not isinstance(commands_sequence, (list, tuple)):
            return

        commands_list = list(commands_sequence)

        removed_generics: list[str] = []
        if not self._settings.enable_generic_aliases:
            retained: list[commands.Command[Any, Any, Any]] = []
            for command in commands_list:
                if command.qualified_name in _GENERIC_ALIAS_COMMANDS:
<<<<<<< HEAD
                    if _is_bang_eligible(command):
=======
                    if _is_admin_command(command) and _is_bang_eligible(
                        command, self._admin_bang_allowlist
                    ):
>>>>>>> 320ec658
                        retained.append(command)
                        continue

                    removed_generics.append(command.qualified_name)
                    continue
                retained.append(command)
            commands_list = retained

        if removed_generics:
            self._removed_generic_commands = tuple(sorted({*removed_generics}))
        else:
            self._removed_generic_commands = tuple()
        setattr(self, "__cog_commands__", tuple(commands_list))

    def _log_coreops_settings(self) -> None:
        description = self._settings.describe()
        if self._removed_generic_commands:
            description["generic_aliases_removed"] = list(self._removed_generic_commands)
        if self._tagged_aliases:
            description["tagged_aliases"] = list(self._tagged_aliases)
        msg, extra = sanitize_log(
            "coreops settings resolved",
            extra={"settings": description},
        )
        logger.info(msg, extra=extra)

    @commands.group(name="rec", invoke_without_command=True)
    @guild_only_denied_msg()
    async def rec(self, ctx: commands.Context) -> None:
        """Recruitment toolkit commands for the C1C cluster."""

        if ctx.invoked_subcommand is not None:
            return
        await ctx.send(
            str(
                sanitize_text(
                    "Use !rec help, !rec help <command>, or !rec help <command> <subcommand>."
                )
            )
        )

    async def _health_impl(self, ctx: commands.Context) -> None:
        env = get_env_name()
        bot_name = get_bot_name()
        version = os.getenv("BOT_VERSION", "dev")
        uptime = _uptime_sec(self.bot)
        latency = _latency_sec(self.bot)
        last_age = await hb.age_seconds()
        keepalive = get_watchdog_check_sec()
        stall = get_watchdog_stall_sec()
        dgrace = get_watchdog_disconnect_grace_sec(stall)

        embed = build_health_embed(
            bot_name=bot_name,
            env=env,
            version=version,
            uptime_sec=uptime,
            latency_s=latency,
            last_event_age=last_age,
            keepalive_sec=keepalive,
            stall_after_sec=stall,
            disconnect_grace_sec=dgrace,
        )

        now = dt.datetime.now(UTC)

        bucket_names = _list_bucket_names()
        snapshot_cache: Dict[str, Dict[str, Any]] = {}

        def _snapshot_for(name: str) -> Dict[str, Any]:
            if name not in snapshot_cache:
                snapshot_cache[name] = _get_snapshot_dict(name)
            return snapshot_cache[name]

        for bucket in ("clans", "templates", "clan_tags"):
            known_bucket = bucket in bucket_names
            snapshot = _snapshot_for(bucket)

            age_seconds = self._snapshot_int(snapshot, "age_seconds")
            if age_seconds is None:
                age_seconds = self._snapshot_int(snapshot, "age_sec")
            last_refresh_at = self._snapshot_datetime(snapshot, "last_refresh_at")
            if age_seconds is None and last_refresh_at is not None:
                try:
                    age_seconds = max(0, int((now - last_refresh_at).total_seconds()))
                except Exception:
                    age_seconds = None
            age_text = "-" if known_bucket else "n/a"
            if age_seconds is not None:
                human = cache_humanize_duration(age_seconds)
                if human != "n/a":
                    age_text = human

            ttl_seconds = self._snapshot_int(snapshot, "ttl_sec")
            if ttl_seconds is None:
                ttl_seconds = self._snapshot_int(snapshot, "ttl_seconds")
            ttl_text = "-" if known_bucket else "n/a"
            if ttl_seconds is not None:
                human_ttl = cache_humanize_duration(ttl_seconds)
                if human_ttl != "n/a":
                    ttl_text = human_ttl

            next_refresh_at = self._snapshot_datetime(snapshot, "next_refresh_at")
            next_delta = self._snapshot_int(snapshot, "next_refresh_delta_seconds")
            if next_delta is None and next_refresh_at is not None:
                try:
                    next_delta = int((next_refresh_at - now).total_seconds())
                except Exception:
                    next_delta = None

            next_text = "-" if known_bucket else "n/a"
            if next_delta is not None:
                human_next = cache_humanize_duration(abs(next_delta))
                if human_next != "n/a":
                    next_text = f"in {human_next}" if next_delta >= 0 else f"{human_next} overdue"

            embed.add_field(
                name=bucket,
                value=(
                    f"age: {age_text}, "
                    f"TTL: {ttl_text}, "
                    f"next: {next_text}"
                ),
                inline=False,
            )
        await ctx.reply(embed=sanitize_embed(embed))

    def _format_refresh_summary(
        self, result: cache_telemetry.RefreshResult
    ) -> tuple[str, bool]:
        snapshot = result.snapshot
        label = _format_bucket_label(result.name) or result.name

        parts: list[str] = []
        if result.ok:
            duration_ms = result.duration_ms if result.duration_ms is not None else 0
            parts.append(f"refreshed in {duration_ms} ms")
        else:
            error_text = (result.error or "unknown error").strip()
            if len(error_text) > 120:
                error_text = f"{error_text[:117]}…"
            parts.append(f"error: {error_text}")

        if snapshot.ttl_human is not None:
            parts.append(f"ttl {snapshot.ttl_human}")
        if snapshot.age_human is not None:
            parts.append(f"age {snapshot.age_human}")

        next_at = snapshot.next_refresh_at
        if next_at is not None:
            next_utc = next_at.astimezone(UTC)
            parts.append(f"next {next_utc:%H:%M} UTC")
        elif snapshot.next_refresh_delta_seconds is not None and snapshot.next_refresh_human:
            delta = snapshot.next_refresh_delta_seconds
            if delta >= 0:
                parts.append(f"next in {snapshot.next_refresh_human}")
            else:
                parts.append(f"next overdue by {snapshot.next_refresh_human}")

        if not parts:
            parts.append("no telemetry")

        return f"{label} — {' · '.join(parts)}", result.ok

    def _parse_reload_flags(self, flags: Sequence[str]) -> tuple[bool, Optional[str]]:
        reboot = False
        for flag in flags:
            if flag == "--reboot":
                reboot = True
                continue
            return reboot, flag
        return reboot, None

    async def _reload_impl(self, ctx: commands.Context, *, reboot: bool) -> None:
        actor = str(ctx.author)
        actor_display = getattr(ctx.author, "display_name", None) or actor
        actor_id = getattr(ctx.author, "id", None)
        action = "reboot" if reboot else "reload"

        start = time.monotonic()
        try:
            reload_config()
        except Exception as exc:  # pragma: no cover - defensive guard
            msg, extra = sanitize_log(
                f"{lifecycle_tag()} config reload failed",
                extra={
                    "actor": actor,
                    "actor_id": int(actor_id) if isinstance(actor_id, int) else actor_id,
                    "action": action,
                },
            )
            logger.exception(msg, extra=extra)
            error_text = (str(exc).strip()) or exc.__class__.__name__
            await ctx.send(str(sanitize_text(f"⚠️ {action} failed — {error_text}")))
            return

        duration_ms = int((time.monotonic() - start) * 1000)
        status = "graceful reboot scheduled" if reboot else "config reloaded"
        message = f"{status} · {duration_ms} ms · by {actor_display}"
        await ctx.send(str(sanitize_text(message)))

        log_msg, extra = sanitize_log(
            f"{lifecycle_tag()} config reload completed",
            extra={
                "actor": actor,
                "actor_id": int(actor_id) if isinstance(actor_id, int) else actor_id,
                "action": action,
                "duration_ms": duration_ms,
            },
        )
        logger.info(log_msg, extra=extra)

        async def _shutdown() -> None:
            await self.bot.close()

        if reboot:
            await _shutdown()
            await asyncio.sleep(1)

    async def _refresh_single_impl(
        self, ctx: commands.Context, bucket: str
    ) -> None:
        candidate = bucket.strip()
        if not candidate:
            await self._refresh_root(ctx)
            return

        buckets = cache_telemetry.list_buckets()
        if not buckets:
            await ctx.send(str(sanitize_text("⚠️ No cache buckets registered.")))
            return

        lookup = {name.lower(): name for name in buckets}
        target = lookup.get(candidate.lower())
        if target is None:
            available = ", ".join(buckets)
            await ctx.send(
                str(
                    sanitize_text(
                        f"⚠️ Unknown bucket `{candidate}`. Available: {available}"
                    )
                )
            )
            return

        actor_display = getattr(ctx.author, "display_name", None) or str(ctx.author)
        actor = str(ctx.author)
        actor_id = getattr(ctx.author, "id", None)

        try:
            result = await cache_telemetry.refresh_now(target, actor=actor)
        except asyncio.CancelledError:
            raise

        summary, ok = self._format_refresh_summary(result)
        prefix = "•" if ok else "⚠"
        duration_ms = result.duration_ms if result.duration_ms is not None else 0
        header = f"cache refresh · {target} · {duration_ms} ms · by {actor_display}"
        message = "\n".join([header, f"{prefix} {summary}"])

        await self._send_refresh_response(
            ctx,
            scope=target,
            actor_display=actor_display,
            rows=[self._build_refresh_row(result)],
            total_duration=duration_ms,
            fallback_message=message,
        )

        log_msg, extra = sanitize_log(
            f"{lifecycle_tag()} cache refresh completed",
            extra={
                "actor": actor,
                "actor_id": int(actor_id) if isinstance(actor_id, int) else actor_id,
                "buckets": [target],
                "duration_ms": duration_ms,
                "failures": [] if ok else [target],
            },
        )
        logger.info(log_msg, extra=extra)

    @tier("admin")
    @rec.command(name="health")
    @ops_only()
    async def rec_health(self, ctx: commands.Context) -> None:
        await self._health_impl(ctx)

    @tier("admin")
    @commands.command(name="health", hidden=True)
    @guild_only_denied_msg()
    @admin_only()
    async def health(self, ctx: commands.Context) -> None:
        await self._health_impl(ctx)

    def _trim_error_text(self, text: str, *, limit: int = 120) -> str:
        cleaned = re.sub(r"\s+", " ", str(text or "")).strip()
        cleaned = cleaned.replace("`", "ʼ")
        if not cleaned:
            return "n/a"
        if len(cleaned) > limit:
            return f"{cleaned[: limit - 1].rstrip()}…"
        return cleaned

    def _select_next_refresh_candidate(
        self, candidates: Sequence[Tuple[Optional[int], Optional[dt.datetime]]], now: dt.datetime
    ) -> Tuple[Optional[int], Optional[dt.datetime]]:
        future = [item for item in candidates if item[0] is not None and item[0] >= 0]
        if future:
            return min(future, key=lambda item: item[0] or 0)
        known = [item for item in candidates if item[0] is not None]
        if known:
            return min(known, key=lambda item: abs(item[0] or 0))
        for delta, at in candidates:
            if at is None:
                continue
            computed = _delta_seconds(now, at)
            return computed, at
        return None, None

    def _log_digest_section_error(self, section: str, exc: BaseException) -> None:
        if section in _digest_section_errors_logged:
            return
        _digest_section_errors_logged.add(section)
        msg, extra = sanitize_log("failed to collect digest section", extra={"section": section})
        logger.warning(msg, extra=extra, exc_info=exc)

    def _snapshot_value(self, snapshot: object, key: str, default: object = None) -> object:
        if snapshot is None:
            return default
        if isinstance(snapshot, Mapping):
            return snapshot.get(key, default)
        return getattr(snapshot, key, default)

    def _snapshot_datetime(self, snapshot: object, key: str) -> Optional[dt.datetime]:
        raw = self._snapshot_value(snapshot, key)
        if isinstance(raw, dt.datetime):
            return raw if raw.tzinfo else raw.replace(tzinfo=UTC)
        if isinstance(raw, str):
            text = raw.strip()
            if not text:
                return None
            if text.endswith("Z"):
                text = f"{text[:-1]}+00:00"
            try:
                parsed = dt.datetime.fromisoformat(text)
            except ValueError:
                return None
            return parsed if parsed.tzinfo else parsed.replace(tzinfo=UTC)
        return None

    def _snapshot_int(self, snapshot: object, key: str) -> Optional[int]:
        raw = self._snapshot_value(snapshot, key)
        if isinstance(raw, bool):
            return int(raw)
        if isinstance(raw, (int, float)):
            try:
                return int(raw)
            except (TypeError, ValueError):
                return None
        return None

    def _snapshot_str(self, snapshot: object, key: str) -> Optional[str]:
        raw = self._snapshot_value(snapshot, key)
        if isinstance(raw, str):
            text = raw.strip()
            return text or None
        return None

    def _collect_sheet_bucket_entries(self) -> Sequence[DigestSheetEntry]:
        entries: List[DigestSheetEntry] = []
        available_names = set()
        available_names = _list_bucket_names()
        snapshot_cache = _gather_snapshot_dicts(available_names)
        now = dt.datetime.now(UTC)

        for bucket_key, display_name in _DIGEST_SHEET_BUCKETS:
            snapshot = snapshot_cache.get(bucket_key)
            if snapshot is None:
                snapshot = _get_snapshot_dict(bucket_key)

            available = False
            if bucket_key in available_names:
                available = bool(self._snapshot_value(snapshot, "available", True))
            else:
                available = bool(self._snapshot_value(snapshot, "available", False))

            age_seconds = self._snapshot_int(snapshot, "age_seconds") if available else None
            last_refresh_at = self._snapshot_datetime(snapshot, "last_refresh_at") if available else None
            if age_seconds is None and last_refresh_at is not None:
                try:
                    age_seconds = max(0, int((now - last_refresh_at).total_seconds()))
                except Exception:
                    age_seconds = None

            next_delta = self._snapshot_int(snapshot, "next_refresh_delta_seconds") if available else None
            next_refresh_at = self._snapshot_datetime(snapshot, "next_refresh_at") if available else None
            if next_delta is None and next_refresh_at is not None:
                try:
                    next_delta = int((next_refresh_at - now).total_seconds())
                except Exception:
                    next_delta = None

            retries = self._snapshot_int(snapshot, "retries")

            last_result = self._snapshot_str(snapshot, "last_result")
            last_error = self._snapshot_str(snapshot, "last_error")

            status = "n/a"
            result_norm = (last_result or "").strip().lower()
            has_error = bool(last_error) or (
                bool(result_norm) and result_norm not in {"ok", "retry_ok"}
            )

            if available:
                status = "fail" if has_error else "ok"
            elif has_error:
                status = "fail"

            error_text: Optional[str] = "—"
            if has_error:
                source = last_error or last_result or "fail"
                error_text = self._trim_error_text(source)

            if not has_error and not available:
                error_text = "—"

            if has_error and error_text and len(error_text) > 120:
                error_text = f"{error_text[:117]}…"

            entries.append(
                DigestSheetEntry(
                    display_name=display_name,
                    status=status,
                    age_seconds=age_seconds,
                    next_refresh_delta_seconds=next_delta,
                    next_refresh_at=next_refresh_at,
                    retries=retries if retries is not None else None,
                    error=error_text,
                    age_estimated=False,
                    next_refresh_estimated=False,
                )
            )

        return entries

    def _log_checksheet_issue(
        self,
        *,
        level: int,
        sheet_id: str,
        sheet_title: str,
        tab_name: Optional[str],
        detail: str,
        context: str,
    ) -> None:
        msg, extra = sanitize_log(
            "checksheet issue",
            extra={
                "sheet_id": sheet_id or "-",
                "sheet_title": sheet_title or "-",
                "tab": tab_name or "-",
                "context": context,
                "detail": detail,
            },
        )
        logger.log(level, msg, extra=extra)

    def _format_headers_preview(self, header_row: Sequence[object]) -> str:
        preview: list[str] = []
        for raw in list(header_row)[:12]:
            text = str(raw or "").strip()
            if not text:
                continue
            preview.append(text.replace("\n", " "))
        return ", ".join(preview) if preview else "—"

    def _format_config_headers_label(self, header_names: tuple[str, str] | None) -> str:
        if not header_names:
            return "n/a"
        cleaned: list[str] = []
        for name in header_names:
            text = str(name or "").strip()
            cleaned.append(text.upper() if text else "—")
        if not cleaned:
            return "n/a"
        return " / ".join(cleaned[:2])

    async def _determine_row_text(
        self,
        *,
        sheet_id: str,
        tab_name: str,
        worksheet,
    ) -> tuple[str, Optional[str]]:
        try:
            records = await afetch_records(sheet_id, tab_name)
        except asyncio.CancelledError:
            raise
        except Exception as exc:
            error_text = self._trim_error_text(exc)
            count = await self._fallback_row_count(worksheet)
            if count is not None:
                return str(count), error_text
            return "n/a", error_text

        if not isinstance(records, Sequence):
            return "0", None

        return str(len(records)), None

    async def _fallback_row_count(self, worksheet) -> Optional[int]:
        getter = getattr(worksheet, "get_row_count", None)
        if callable(getter):
            try:
                value = await acall_with_backoff(getter)
            except asyncio.CancelledError:
                raise
            except Exception:
                value = None
            else:
                if isinstance(value, int):
                    return value

        count_attr = getattr(worksheet, "row_count", None)
        if isinstance(count_attr, int):
            return count_attr
        return None

    async def _inspect_tab(
        self,
        *,
        sheet_id: str,
        sheet_title: str,
        tab_name: str,
    ) -> ChecksheetTabEntry:
        try:
            worksheet = await aget_worksheet(sheet_id, tab_name)
        except asyncio.CancelledError:
            raise
        except Exception as exc:
            error = self._trim_error_text(exc)
            self._log_checksheet_issue(
                level=logging.WARNING,
                sheet_id=sheet_id,
                sheet_title=sheet_title,
                tab_name=tab_name,
                detail=error,
                context="worksheet_open",
            )
            return ChecksheetTabEntry(
                name=tab_name,
                ok=False,
                rows="n/a",
                headers="—",
                error=error,
                first_headers=(),
            )

        try:
            header_row = await acall_with_backoff(worksheet.row_values, 1)
        except asyncio.CancelledError:
            raise
        except Exception as exc:
            error = self._trim_error_text(exc)
            self._log_checksheet_issue(
                level=logging.WARNING,
                sheet_id=sheet_id,
                sheet_title=sheet_title,
                tab_name=tab_name,
                detail=error,
                context="headers",
            )
            return ChecksheetTabEntry(
                name=tab_name,
                ok=False,
                rows="n/a",
                headers="—",
                error=error,
                first_headers=(),
            )

        headers_preview = self._format_headers_preview(header_row)
        first_headers = [
            str(raw or "").strip()
            for raw in list(header_row)[:4]
            if str(raw or "").strip()
        ]
        rows_text, row_error = await self._determine_row_text(
            sheet_id=sheet_id,
            tab_name=tab_name,
            worksheet=worksheet,
        )
        if row_error:
            self._log_checksheet_issue(
                level=logging.INFO,
                sheet_id=sheet_id,
                sheet_title=sheet_title,
                tab_name=tab_name,
                detail=row_error,
                context="rows",
            )
        return ChecksheetTabEntry(
            name=tab_name,
            ok=True,
            rows=rows_text,
            headers=headers_preview,
            error=None,
            first_headers=tuple(first_headers),
        )

    async def _inspect_sheet(
        self, target: _ChecksheetSheetTarget, *, debug: bool = False
    ) -> ChecksheetSheetEntry:
        sheet_id = target.sheet_id
        config_tab = target.config_tab
        sheet_title = target.label
        warnings: list[str] = []
        tabs: list[ChecksheetTabEntry] = []

        config_tab_display = config_tab or "Config"
        display_sheet_id = _mask_sheet_id(sheet_id)

        if not sheet_id:
            warning = "missing sheet id"
            self._log_checksheet_issue(
                level=logging.WARNING,
                sheet_id="",
                sheet_title=sheet_title,
                tab_name=None,
                detail=warning,
                context="sheet_id",
            )
            warnings.append(warning)
            return ChecksheetSheetEntry(
                title=sheet_title,
                sheet_id="—",
                tabs=tuple(tabs),
                warnings=tuple(warnings),
                config_tab=config_tab_display,
                config_headers="n/a",
                config_preview_rows=(),
                discovered_tabs=(),
            )

        log_title = sanitize_text(sheet_title or "Sheet")
        log_last4 = sheet_id[-4:] if sheet_id else "----"
        log_config = sanitize_text(config_tab_display)
        logger.info(
            '[checksheet] sheet="%s"(…%s) using config_tab="%s"',
            log_title,
            log_last4 or "----",
            log_config,
        )

        discovery = await _discover_tabs_from_config(
            _DISCOVERY_SHEETS_CLIENT,
            sheet_id=sheet_id,
            config_tab_name=config_tab,
            debug=debug,
        )

        preview_json = json.dumps(discovery.preview_rows, ensure_ascii=False, separators=(",", ":"))
        logger.info("[checksheet] first_rows=%s", preview_json)

        config_headers_label = self._format_config_headers_label(discovery.header_names)
        sanitized_tabs_for_log = [sanitize_text(name) for name in discovery.tabs]
        joined = ", ".join(sanitized_tabs_for_log)
        if len(joined) > 120:
            joined = f"{joined[:117]}…"
        if discovery.tabs:
            logger.info(
                "[checksheet] discovered %d tabs: %s",
                len(discovery.tabs),
                joined,
            )
        else:
            logger.info("[checksheet] no *_TAB rows found in Config")

        try:
            workbook = await aopen_by_key(sheet_id)
            title_candidate = getattr(workbook, "title", None)
            if isinstance(title_candidate, str) and title_candidate.strip():
                sheet_title = title_candidate.strip()
        except asyncio.CancelledError:
            raise
        except Exception as exc:
            error = self._trim_error_text(exc)
            self._log_checksheet_issue(
                level=logging.WARNING,
                sheet_id=sheet_id,
                sheet_title=sheet_title,
                tab_name=None,
                detail=error,
                context="open_sheet",
            )
            warnings.append(f"Failed to open sheet: {error}")
            return ChecksheetSheetEntry(
                title=sheet_title,
                sheet_id=display_sheet_id,
                tabs=tuple(tabs),
                warnings=tuple(warnings),
                config_tab=config_tab_display,
                config_headers=config_headers_label,
                config_preview_rows=tuple(tuple(row) for row in discovery.preview_rows),
                discovered_tabs=tuple(discovery.tabs),
            )

        tab_names = discovery.tabs

        if not tab_names:
            sheet_label = _format_sheet_log_label(sheet_title, sheet_id)
            logger.info(
                "[checksheet] no *_TAB entries in Config for sheet %s",
                sheet_label,
            )
            warning = f"⚠️ No tabs listed in '{config_tab_display}'"
            warnings.append(warning)
            return ChecksheetSheetEntry(
                title=sheet_title,
                sheet_id=display_sheet_id,
                tabs=tuple(tabs),
                warnings=tuple(warnings),
                config_tab=config_tab_display,
                config_headers=config_headers_label,
                config_preview_rows=tuple(tuple(row) for row in discovery.preview_rows),
                discovered_tabs=tuple(discovery.tabs),
            )

        sheet_label = _format_sheet_log_label(sheet_title, sheet_id)
        logger.info(
            "[checksheet] discovered %d tabs from Config for sheet %s",
            len(tab_names),
            sheet_label,
        )

        for tab_name in tab_names:
            tab_entry = await self._inspect_tab(
                sheet_id=sheet_id,
                sheet_title=sheet_title,
                tab_name=tab_name,
            )
            tabs.append(tab_entry)

        return ChecksheetSheetEntry(
            title=sheet_title,
            sheet_id=display_sheet_id,
            tabs=tuple(tabs),
            warnings=tuple(warnings),
            config_tab=config_tab_display,
            config_headers=config_headers_label,
            config_preview_rows=tuple(tuple(row) for row in discovery.preview_rows),
            discovered_tabs=tuple(discovery.tabs),
        )

    def _build_checksheet_targets(self) -> Sequence[_ChecksheetSheetTarget]:
        snapshot = get_config_snapshot()
        targets: list[_ChecksheetSheetTarget] = []
        for label, sheet_key, config_key in _CHECKSHEET_SHEET_CONFIGS:
            raw_id = snapshot.get(sheet_key)
            sheet_id = str(raw_id).strip() if isinstance(raw_id, str) else str(raw_id or "").strip()
            raw_config = snapshot.get(config_key)
            config_tab = (
                raw_config.strip() if isinstance(raw_config, str) and raw_config.strip() else "Config"
            )
            targets.append(
                _ChecksheetSheetTarget(
                    label=label,
                    sheet_id_key=sheet_key,
                    config_tab_key=config_key,
                    sheet_id=sheet_id,
                    config_tab=config_tab,
                )
            )
        return targets

    def _has_debug_flag(self, ctx: commands.Context) -> bool:
        message = getattr(ctx, "message", None)
        content = getattr(message, "content", "")
        if not isinstance(content, str):
            return False
        tokens = content.split()
        if len(tokens) <= 1:
            return False
        return any(token.lower() == "--debug" for token in tokens[1:])

    async def _checksheet_impl(self, ctx: commands.Context, *, debug: bool = False) -> None:
        bot_version = os.getenv("BOT_VERSION", "dev")
        targets = self._build_checksheet_targets()
        results: list[ChecksheetSheetEntry] = []

        for target in targets:
            try:
                result = await self._inspect_sheet(target, debug=debug)
            except asyncio.CancelledError:
                raise
            except Exception as exc:
                error = self._trim_error_text(exc)
                self._log_checksheet_issue(
                    level=logging.ERROR,
                    sheet_id=target.sheet_id,
                    sheet_title=target.label,
                    tab_name=None,
                    detail=error,
                    context="sheet_unhandled",
                )
                results.append(
                    ChecksheetSheetEntry(
                        title=target.label,
                        sheet_id=target.sheet_id or "—",
                        tabs=(),
                        warnings=(f"Unexpected error: {error}",),
                        config_tab=target.config_tab or "Config",
                        config_headers=None,
                        config_preview_rows=(),
                        discovered_tabs=(),
                    )
                )
            else:
                results.append(result)

        embed = build_checksheet_tabs_embed(
            ChecksheetEmbedData(
                sheets=results,
                bot_version=bot_version,
                coreops_version=COREOPS_VERSION,
                debug=debug,
            )
        )

        await ctx.reply(embed=sanitize_embed(embed))

    @tier("staff")
    @rec.command(name="checksheet")
    @guild_only_denied_msg()
    @ops_only()
    async def rec_checksheet(self, ctx: commands.Context) -> None:
        await self._checksheet_impl(ctx, debug=self._has_debug_flag(ctx))

    @tier("staff")
    @commands.command(name="checksheet", hidden=True)
    @guild_only_denied_msg()
    @ops_only()
    async def checksheet(self, ctx: commands.Context) -> None:
        await self._checksheet_impl(ctx, debug=self._has_debug_flag(ctx))

    def _collect_sheets_client_summary(self, now: dt.datetime) -> Optional[DigestSheetsClientSummary]:
        bucket_names = list(_list_bucket_names())

        if not bucket_names:
            return None

        snapshot_cache = _gather_snapshot_dicts(bucket_names)
        latest_refresh_at: Optional[dt.datetime] = None
        latest_latency: Optional[int] = None
        latest_retries: Optional[int] = None
        latest_error: Optional[str] = None
        latest_result: Optional[str] = None
        failure_error: Optional[str] = None

        for name in bucket_names:
            snapshot = snapshot_cache.get(name)
            if snapshot is None:
                snapshot = _get_snapshot_dict(name)

            last_refresh = self._snapshot_datetime(snapshot, "last_refresh_at")
            if (
                isinstance(last_refresh, dt.datetime)
                and (latest_refresh_at is None or last_refresh > latest_refresh_at)
            ):
                latest_refresh_at = last_refresh
                latest_latency = self._snapshot_int(snapshot, "last_latency_ms")
                latest_retries = self._snapshot_int(snapshot, "retries")
                latest_result = self._snapshot_str(snapshot, "last_result")
                latest_error = self._snapshot_str(snapshot, "last_error")

            result_text = self._snapshot_str(snapshot, "last_result")
            result_norm = (result_text or "").strip().lower()
            if (
                result_norm
                and result_norm not in {"ok", "retry_ok"}
                and failure_error is None
            ):
                err_source = self._snapshot_str(snapshot, "last_error") or result_text
                if err_source:
                    failure_error = self._trim_error_text(err_source)

        last_success_age: Optional[int] = None
        if isinstance(latest_refresh_at, dt.datetime):
            try:
                last_success_age = max(0, int((now - latest_refresh_at).total_seconds()))
            except Exception:
                last_success_age = None

        summary_error = failure_error
        if summary_error is None and latest_error:
            summary_error = self._trim_error_text(latest_error)
        if summary_error is None and latest_result:
            summary_error = self._trim_error_text(latest_result)

        return DigestSheetsClientSummary(
            last_success_age=last_success_age,
            latency_ms=latest_latency,
            retries=latest_retries,
            last_error=summary_error,
        )

    async def _digest_impl(self, ctx: commands.Context) -> None:
        env = get_env_name()
        uptime = _uptime_sec(self.bot)
        latency = _latency_sec(self.bot)
        try:
            gateway_age = await hb.age_seconds()
        except Exception:
            gateway_age = None

        now = dt.datetime.now(UTC)
        uptime_seconds = int(uptime) if uptime is not None else None
        sheet_entries = self._collect_sheet_bucket_entries()
        sheets_summary = self._collect_sheets_client_summary(now)
        bot_version = os.getenv("BOT_VERSION", "dev")

        embed_data = DigestEmbedData(
            env=env,
            uptime_seconds=uptime_seconds,
            latency_seconds=latency,
            gateway_age_seconds=int(gateway_age) if gateway_age is not None else None,
            sheets=tuple(sheet_entries),
            sheets_client=sheets_summary,
            bot_version=bot_version,
        )

        fallback_line = build_digest_line(
            env=env,
            uptime_sec=uptime,
            latency_s=latency,
            last_event_age=gateway_age if isinstance(gateway_age, (int, float)) else None,
        )

        try:
            embed = build_digest_embed(data=embed_data)
        except Exception:
            msg, extra = sanitize_log("failed to build digest embed", extra={"command": "digest"})
            logger.exception(msg, extra=extra)
            await ctx.reply(str(sanitize_text(fallback_line)))
            return

        try:
            await ctx.reply(embed=sanitize_embed(embed))
        except Exception:
            msg, extra = sanitize_log("failed to send digest embed", extra={"command": "digest"})
            logger.exception(msg, extra=extra)
            await ctx.reply(str(sanitize_text(fallback_line)))

    @tier("staff")
    @rec.command(name="digest")
    @ops_only()
    async def rec_digest(self, ctx: commands.Context) -> None:
        await self._digest_impl(ctx)

    @tier("admin")
    @commands.command(name="digest", hidden=True)
    @guild_only_denied_msg()
    @admin_only()
    async def digest(self, ctx: commands.Context) -> None:
        await self._digest_impl(ctx)

    async def _env_impl(self, ctx: commands.Context) -> None:
        bot_name = get_bot_name()
        env = get_env_name()
        version = os.getenv("BOT_VERSION", "dev")
        guild_name = getattr(getattr(ctx, "guild", None), "name", "unknown")

        embed = discord.Embed(
            title=f"{bot_name} · env: {env} · Guild: {guild_name}",
            colour=discord.Colour.dark_teal(),
        )

        entries = self._collect_env_entries()
        sheet_sections = self._collect_sheet_sections()

        groups = [
            ("Core Identity", self._format_core_identity(entries)),
            ("Guild / Channels", self._format_guild_channels(entries)),
            ("Roles", self._format_roles(entries)),
            ("Sheets / Config Keys", self._format_sheet_keys(entries, sheet_sections)),
            ("Features / Flags", self._format_features(entries)),
            ("Cache / Refresh", self._format_cache_refresh(entries)),
            ("Watchdog / Runtime", self._format_watchdog(entries)),
            ("Render / Infra", self._format_render(entries)),
            ("Secrets (masked)", self._format_secrets(entries)),
        ]

        for name, lines in groups:
            self._add_embed_group(embed, name, lines)

        embed.timestamp = dt.datetime.now(UTC)
        footer_text = build_coreops_footer(
            bot_version=version, notes=" • source: ENV + Sheet Config"
        )
        embed.set_footer(text=footer_text)

        await ctx.reply(embed=sanitize_embed(embed))

    @tier("admin")
    @rec.command(name="env")
    @guild_only_denied_msg()
    @admin_only()
    async def rec_env(self, ctx: commands.Context) -> None:
        await self._env_impl(ctx)

    @tier("admin")
    @commands.command(name="env", hidden=True)
    @guild_only_denied_msg()
    @admin_only()
    async def env(self, ctx: commands.Context) -> None:
        await self._env_impl(ctx)

    @tier("user")
    @rec.command(name="help", usage="[command]")
    async def rec_help(
        self, ctx: commands.Context, *, query: str | None = None
    ) -> None:
        await self.render_help(ctx, query=query)

    async def render_help(
        self, ctx: commands.Context, *, query: str | None = None
    ) -> None:
        await self._render_help(ctx, query=query)

    @tier("user")
    @rec.command(name="ping")
    async def rec_ping(self, ctx: commands.Context) -> None:
        command = self.bot.get_command("ping")
        if command is None:
            await ctx.send(str(sanitize_text("Ping command unavailable.")))
            return
        await ctx.invoke(command)

    async def _render_help(
        self, ctx: commands.Context, *, query: str | None
    ) -> None:
        prefix = get_command_prefix()
        bot_version = os.getenv("BOT_VERSION", "dev")
        bot_name = get_bot_name()
        lookup = query.strip() if isinstance(query, str) else ""

        if not lookup:
            sections = await self._gather_overview_sections(ctx)
            if not sections:
                await ctx.reply(str(sanitize_text("No commands available.")))
                return
            embed = build_help_overview_embed(
                prefix=prefix,
                sections=sections,
                bot_version=bot_version,
                bot_name=bot_name,
                bot_description=self._help_bot_description(bot_name=bot_name),
            )
            await ctx.reply(embed=sanitize_embed(embed))
            return

        normalized_lookup = " ".join(lookup.lower().split())
        command = self.bot.get_command(normalized_lookup)
        if command is None and not normalized_lookup.startswith("rec "):
            command = self.bot.get_command(f"rec {normalized_lookup}")
        if command is None:
            await ctx.reply(str(sanitize_text(f"Unknown command `{lookup}`.")))
            return

        if not await self._can_display_command(command, ctx):
            await ctx.reply(str(sanitize_text("You do not have access to that command.")))
            return

        command_info = self._build_help_info(command)
        embed = build_help_detail_embed(
            prefix=prefix,
            command=command_info,
            bot_version=bot_version,
            bot_name=bot_name,
        )
        await ctx.reply(embed=sanitize_embed(embed))

    async def _config_impl(self, ctx: commands.Context) -> None:
        snapshot = get_config_snapshot()
        meta_raw = _config_meta_from_app()

        env = get_env_name()
        bot_version = str(snapshot.get("BOT_VERSION") or os.getenv("BOT_VERSION", "dev"))

        connected_items: List[str] = []
        for guild in getattr(self.bot, "guilds", []):
            name = getattr(guild, "name", None) or f"Guild {getattr(guild, 'id', 'n/a')}"
            if env:
                connected_items.append(f"{name} [{env}]")
            else:
                connected_items.append(name)

        allow_ids = sorted(get_allowed_guild_ids())
        allow_entries: List[Dict[str, object]] = []
        for snowflake in allow_ids:
            resolved = _trim_resolved_label(self._id_resolver.resolve(self.bot, snowflake))
            if resolved and resolved != "(not found)":
                display = resolved
                resolved_name: Optional[str] = resolved
            else:
                display = f"Guild {snowflake} (unresolved)"
                resolved_name = None
            allow_entries.append({
                "id": snowflake,
                "display": display,
                "resolved": resolved_name,
            })

        allow_summary = next(
            (str(entry["resolved"]) for entry in allow_entries if entry.get("resolved")),
            None,
        )
        if not allow_summary and allow_entries:
            allow_summary = str(allow_entries[0]["display"])

        meta: Dict[str, Any]
        if isinstance(meta_raw, dict):
            meta = dict(meta_raw)
        else:
            meta = {}

        def _sheet_entry(slug: str, *, key: str, label: str, fallback_index: int) -> Dict[str, object]:
            raw_value = snapshot.get(key)
            if isinstance(raw_value, str):
                sheet_id = raw_value.strip()
            elif raw_value is None:
                sheet_id = ""
            else:
                sheet_id = str(raw_value).strip()

            ok = bool(sheet_id)
            entry: Dict[str, object] = {
                "label": label,
                "ok": ok,
            }
            if ok:
                hint = _lookup_sheet_hint(meta_raw if isinstance(meta_raw, Mapping) else None, slug)
                if hint:
                    entry["hint"] = hint
                else:
                    entry["hint"] = f"Sheet #{fallback_index}"
                    short_id = _short_identifier(sheet_id)
                    if short_id:
                        entry["short_id"] = short_id
            else:
                entry["status"] = "Missing"
            return entry

        sheet_entries = [
            _sheet_entry("recruitment", key="RECRUITMENT_SHEET_ID", label="Recruitment Sheet", fallback_index=1),
            _sheet_entry("onboarding", key="ONBOARDING_SHEET_ID", label="Onboarding Sheet", fallback_index=2),
        ]

        snapshot_mapping: Mapping[str, object] | None
        if isinstance(snapshot, Mapping):
            snapshot_mapping = snapshot
        else:
            snapshot_mapping = None

        ops_chan_id = resolve_ops_log_channel_id(bot=self.bot, snapshot=snapshot_mapping)

        ops_line = "⚠️ Missing"
        if ops_chan_id:
            try:
                channel = self.bot.get_channel(int(ops_chan_id))
                if channel:
                    channel_name = getattr(channel, "name", None) or "unknown"
                    ops_line = f"✅ #{channel_name}"
                else:
                    tail = str(ops_chan_id)[-4:]
                    ops_line = f"✅ configured (…{tail})"
            except Exception:
                ops_line = "✅ configured"

        ops_detail: Optional[str] = ops_line if ops_chan_id else None

        override_keys = _extract_override_keys(meta) if meta else []

        overview = {
            "env": env,
            "connected": {
                "count": len(connected_items),
                "items": connected_items,
            },
            "allow": {
                "count": len(allow_entries),
                "items": [entry["display"] for entry in allow_entries],
                "summary": allow_summary,
            },
            "sheets": sheet_entries,
            "ops": {
                "configured": bool(ops_chan_id),
                "detail": ops_detail,
            },
            "source": {
                "loaded_from": meta.get("source", "Environment variables"),
                "overrides": override_keys,
            },
        }

        meta["overview"] = overview

        embed = build_config_embed(
            snapshot,
            meta,
            bot_version=bot_version,
            coreops_version=COREOPS_VERSION,
        )

        try:
            fields = list(getattr(embed, "fields", []))
            for idx, field in enumerate(fields):
                name = str(getattr(field, "name", ""))
                if name.strip().lower() == "ops channel":
                    embed.remove_field(idx)
                    break
        except Exception:
            pass

        embed.add_field(name="Ops channel", value=ops_line, inline=False)

        await ctx.reply(embed=sanitize_embed(embed))

    @tier("staff")
    @rec.command(name="config")
    @guild_only_denied_msg()
    @ops_only()
    async def rec_config(self, ctx: commands.Context) -> None:
        await self._config_impl(ctx)

    @tier("admin")
    @commands.command(name="config", hidden=True)
    @guild_only_denied_msg()
    @admin_only()
    async def config_summary(self, ctx: commands.Context) -> None:
        await self._config_impl(ctx)

    async def _refresh_root(self, ctx: commands.Context) -> None:
        author = getattr(ctx, "author", None)
        if not _admin_roles_configured() and not (
            is_admin_member(author) or is_staff_member(author)
        ):
            await ctx.send(
                str(sanitize_text("⚠️ Admin roles not configured — refresh commands disabled."))
            )
            return
        await ctx.send(
            str(sanitize_text("Available: `!refresh all`, `!refresh clansinfo`"))
        )

    @tier("admin")
    @commands.command(name="reload", hidden=True)
    @guild_only_denied_msg()
    @admin_only()
    async def reload(self, ctx: commands.Context, *flags: str) -> None:
        reboot, unknown = self._parse_reload_flags(flags)
        if unknown is not None:
            await ctx.send(
                str(sanitize_text(f"⚠️ Unknown flag: {unknown}"))
            )
            return

        await self._reload_impl(ctx, reboot=reboot)

    @tier("admin")
    @rec.command(name="reload")
    @guild_only_denied_msg()
    @ops_only()
    async def rec_reload(self, ctx: commands.Context, *flags: str) -> None:
        reboot, unknown = self._parse_reload_flags(flags)
        if unknown is not None:
            await ctx.send(
                str(sanitize_text(f"⚠️ Unknown flag: {unknown}"))
            )
            return

        await self._reload_impl(ctx, reboot=reboot)

    @tier("admin")
    @commands.group(name="refresh", invoke_without_command=True, hidden=True)
    @guild_only_denied_msg()
    @admin_only()
    async def refresh(
        self, ctx: commands.Context, *, bucket: Optional[str] = None
    ) -> None:
        """Admin group: manual cache refresh."""

        if bucket and bucket.strip():
            await self._refresh_single_impl(ctx, bucket)
            return
        await self._refresh_root(ctx)

    @tier("admin")
    @rec.group(name="refresh", invoke_without_command=True)
    @guild_only_denied_msg()
    @ops_only()
    async def rec_refresh(
        self, ctx: commands.Context, *, bucket: Optional[str] = None
    ) -> None:
        if bucket and bucket.strip():
            await self._refresh_single_impl(ctx, bucket)
            return
        await self._refresh_root(ctx)

    async def _refresh_all_impl(self, ctx: commands.Context) -> None:
        buckets = cache_telemetry.list_buckets()
        if not buckets:
            await ctx.send(str(sanitize_text("⚠️ No cache buckets registered.")))
            return

        actor_display = getattr(ctx.author, "display_name", None) or str(ctx.author)
        actor = str(ctx.author)
        actor_id = getattr(ctx.author, "id", None)

        overall_start = time.monotonic()
        summaries: list[str] = []
        failures: list[str] = []
        embed_rows: list[RefreshEmbedRow] = []

        for name in buckets:
            try:
                result = await cache_telemetry.refresh_now(name, actor=actor)
            except asyncio.CancelledError:
                raise

            summary, ok = self._format_refresh_summary(result)
            prefix = "•" if ok else "⚠"
            summaries.append(f"{prefix} {summary}")
            if not ok:
                failures.append(name)
            embed_rows.append(self._build_refresh_row(result))

        total_duration = int((time.monotonic() - overall_start) * 1000)
        header = (
            f"cache refresh · {len(buckets)} bucket(s) · {total_duration} ms · by {actor_display}"
        )

        message = "\n".join([header, *summaries])
        await self._send_refresh_response(
            ctx,
            scope="all",
            actor_display=actor_display,
            rows=embed_rows,
            total_duration=total_duration,
            fallback_message=message,
        )

        log_msg, extra = sanitize_log(
            f"{lifecycle_tag()} cache refresh completed",
            extra={
                "actor": actor,
                "actor_id": int(actor_id) if isinstance(actor_id, int) else actor_id,
                "buckets": buckets,
                "duration_ms": total_duration,
                "failures": failures,
            },
        )
        logger.info(log_msg, extra=extra)

    @tier("admin")
    @refresh.command(name="all")
    @guild_only_denied_msg()
    @admin_only()
    @commands.cooldown(1, 30.0, commands.BucketType.guild)
    async def refresh_all(self, ctx: commands.Context) -> None:
        """Admin: clear & warm all registered Sheets caches."""

        await self._refresh_all_impl(ctx)

    @tier("admin")
    @rec_refresh.command(name="all")
    @guild_only_denied_msg()
    @ops_only()
    @commands.cooldown(1, 30.0, commands.BucketType.guild)
    async def rec_refresh_all(self, ctx: commands.Context) -> None:
        await self._refresh_all_impl(ctx)

    def _build_refresh_row(
        self, result: cache_telemetry.RefreshResult
    ) -> RefreshEmbedRow:
        snapshot = result.snapshot
        label = _format_bucket_label(result.name) or result.name or "-"
        duration_ms = result.duration_ms if result.duration_ms is not None else 0
        duration_text = f"{duration_ms} ms"

        raw_result = (snapshot.last_result or ("ok" if result.ok else "fail")).strip()
        display_result = raw_result.replace("_", " ") if raw_result else "-"

        normalized = raw_result.lower()
        retries = "1" if normalized in {"retry_ok", "fail"} else "0"

        error_text = result.error or snapshot.last_error or "-"
        cleaned_error = " ".join(str(error_text).split()) if error_text else "-"
        if len(cleaned_error) > 70:
            cleaned_error = f"{cleaned_error[:67]}…"

        return RefreshEmbedRow(
            bucket=label,
            duration=duration_text,
            result=display_result or "-",
            retries=retries,
            error=cleaned_error or "-",
        )

    async def _send_refresh_response(
        self,
        ctx: commands.Context,
        *,
        scope: str,
        actor_display: str,
        rows: Sequence[RefreshEmbedRow],
        total_duration: int,
        fallback_message: str,
    ) -> None:
        bot_version = os.getenv("BOT_VERSION", "dev")
        now_utc = dt.datetime.now(UTC)

        embed = None
        try:
            embed = build_refresh_embed(
                scope=scope,
                actor_display=actor_display,
                trigger="manual",
                rows=rows,
                total_ms=total_duration,
                bot_version=bot_version,
                coreops_version=COREOPS_VERSION,
                now_utc=now_utc,
            )
        except Exception:
            embed = None

        sent = False
        if embed is not None:
            try:
                await ctx.send(embed=sanitize_embed(embed))
            except Exception:
                sent = False
            else:
                sent = True

        if not sent:
            await ctx.send(str(sanitize_text(fallback_message)))

    async def _refresh_clansinfo_impl(self, ctx: commands.Context) -> None:
        snapshot = cache_telemetry.get_snapshot("clans")
        if not snapshot.available:
            await ctx.send(str(sanitize_text("⚠️ No clansinfo cache registered.")))
            return

        age_seconds = snapshot.age_seconds if snapshot.age_seconds is not None else 10**9
        if age_seconds < 60 * 60:
            mins = age_seconds // 60
            nxt = ""
            if snapshot.next_refresh_delta_seconds is not None and snapshot.next_refresh_human:
                delta = snapshot.next_refresh_delta_seconds
                if delta >= 0:
                    nxt = f" Next auto-refresh in {snapshot.next_refresh_human}"
                else:
                    nxt = f" Next auto-refresh overdue by {snapshot.next_refresh_human}"
            await ctx.send(str(sanitize_text(f"✅ Clans cache fresh ({mins}m old).{nxt}")))
            return

        await ctx.send(str(sanitize_text("Refreshing clans (background).")))
        asyncio.create_task(
            cache_telemetry.refresh_now("clans", actor=str(ctx.author))
        )

    @tier("admin")
    @refresh.command(name="clansinfo")
    @guild_only_denied_msg()
    @admin_only()
    async def refresh_clansinfo(self, ctx: commands.Context) -> None:
        """Staff/Admin: refresh 'clans' cache if age ≥ 60 min."""

        await self._refresh_clansinfo_impl(ctx)

    @tier("staff")
    @rec_refresh.command(name="clansinfo")
    @guild_only_denied_msg()
    @ops_only()
    async def rec_refresh_clansinfo(self, ctx: commands.Context) -> None:
        await self._refresh_clansinfo_impl(ctx)

    async def _gather_overview_sections(
        self, ctx: commands.Context
    ) -> list[HelpOverviewSection]:
        grouped: dict[str, list[commands.Command[Any, Any, Any]]] = {
            "user": [],
            "staff": [],
            "admin": [],
        }

        commands_iter: list[commands.Command[Any, Any, Any]] = []
        for command in self.bot.walk_commands():
            if not _should_show(command):
                continue
            if not self._include_in_overview(command):
                continue
            commands_iter.append(command)

        commands_iter.sort(key=lambda cmd: cmd.qualified_name)

        seen: set[str] = set()
        for command in commands_iter:
            base_name = command.qualified_name
            if base_name in seen:
                continue
            seen.add(base_name)
            if not await self._can_display_command(command, ctx):
                continue
            level = _get_tier(command)
            metadata = (
                lookup_help_metadata(command.qualified_name)
                or lookup_help_metadata(command.name)
                or None
            )
            if metadata and metadata.tier:
                level = metadata.tier
            if level not in grouped:
                level = "user"
            grouped[level].append(command)

        author = getattr(ctx, "author", None)
        allowed: set[str] = {"user"}
        if can_view_staff(author):
            allowed.add("staff")
        if can_view_admin(author):
            allowed.add("admin")

        tier_order: list[tuple[str, str, str]] = [
            ("admin", "Admin", "Operational controls reserved for administrators."),
            (
                "staff",
                "Recruiter/Staff",
                "Tools for recruiters and staff managing applicant workflows.",
            ),
            ("user", "User", "Player-facing commands for everyday recruitment checks."),
        ]

        seen: set[str] = set()
        sections: list[HelpOverviewSection] = []
        for key, label, blurb in tier_order:
            if key not in allowed:
                continue
            commands_for_tier = grouped.get(key, [])
            if not commands_for_tier:
                continue
            filtered_commands: list[commands.Command[Any, Any, Any]] = []
            for command in sorted(
                commands_for_tier, key=lambda command: command.qualified_name
            ):
                base_name = command.qualified_name
                if base_name in seen:
                    continue
                seen.add(base_name)
                filtered_commands.append(command)
            if not filtered_commands:
                continue
            infos = [self._build_help_info(command) for command in filtered_commands]
            sections.append(
                HelpOverviewSection(
                    label=label,
                    blurb=blurb,
                    commands=tuple(infos),
                )
            )
        return sections

    def _include_in_overview(self, command: commands.Command[Any, Any, Any]) -> bool:
        if command.parent is None:
            return True

        top = command
        while top.parent is not None:
            top = top.parent
        return top.qualified_name == "rec"

    async def _gather_subcommand_infos(
        self, command: commands.Command[Any, Any, Any], ctx: commands.Context
    ) -> list[HelpCommandInfo]:
        if not isinstance(command, commands.Group):
            return []

        infos: list[HelpCommandInfo] = []
        seen: set[str] = set()
        for subcommand in command.commands:
            if not _should_show(subcommand):
                continue
            # Guard against duplicate references when aliases are registered.
            base_name = subcommand.qualified_name
            if base_name in seen:
                continue
            seen.add(base_name)
            if not await self._can_display_command(subcommand, ctx):
                continue
            infos.append(self._build_help_info(subcommand))

        infos.sort(key=lambda item: item.qualified_name)
        return infos

    async def _can_display_command(
        self, command: commands.Command[Any, Any, Any], ctx: commands.Context
    ) -> bool:
        if not command.enabled:
            return False
        author = getattr(ctx, "author", None)
        tier = _get_tier(command)
        if tier == "admin" and not can_view_admin(author):
            return False
        if tier == "staff" and not can_view_staff(author):
            return False
        sentinel = object()
        previous = getattr(ctx, "_coreops_suppress_denials", sentinel)
        setattr(ctx, "_coreops_suppress_denials", True)
        try:
            return await command.can_run(ctx)
        except commands.CheckFailure:
            return False
        except commands.CommandError:
            return False
        except Exception:  # pragma: no cover - defensive guard
            logger.exception("failed help gate for command", exc_info=True)
            return False
        finally:
            if previous is sentinel:
                try:
                    delattr(ctx, "_coreops_suppress_denials")
                except AttributeError:
                    pass
            else:
                setattr(ctx, "_coreops_suppress_denials", previous)

    def _build_help_info(self, command: commands.Command[Any, Any, Any]) -> HelpCommandInfo:
        signature = command.signature or ""
        metadata = (
            lookup_help_metadata(command.qualified_name)
            or lookup_help_metadata(command.name)
            or None
        )
        if metadata is not None:
            short = metadata.short
            detailed = metadata.detailed
        else:
            fallback = command.short_doc or command.help or command.brief or ""
            short = fallback.strip()
            detailed = (command.help or fallback or "").strip()
        aliases = tuple(sorted(alias.strip() for alias in command.aliases if alias.strip()))
        return HelpCommandInfo(
            qualified_name=command.qualified_name,
            signature=signature,
            short=short,
            detailed=detailed,
            aliases=aliases,
        )

    def _help_bot_description(self, *, bot_name: str) -> str:
        return (
            "  \n "
            "**C1C-Recruitment keeps the doors open and the hearths warm.**  \n"
            "It’s how we find new clanmates, help old friends move up, and keep every hall filled with good company.\n\n"
            "**Members** can peek at which clans have room, check what’s needed to join or dig into details about any clan across the cluster.  \n\n"
            "**Recruiters** use it to spot open slots, match new arrivals and drop welcome notes so nobody gets lost on day one.  \n\n"
            "_All handled right here on Discord — fast, friendly, and stitched together with that usual C1C chaos and care._ \n\n"
            "**To learn what a command does, type like this:**  \n"
            "`!rec help rec ping` → shows info for `!rec ping`"
        )

    def _add_embed_group(
        self, embed: discord.Embed, name: str, lines: Sequence[str]
    ) -> None:
        text_lines = list(lines)
        if not text_lines:
            text_lines = ["—"]
        elif all(line == "" for line in text_lines):
            text_lines = ["—"]

        chunks = _chunk_lines(text_lines, _FIELD_CHAR_LIMIT)
        for index, chunk in enumerate(chunks):
            label = name if index == 0 else f"{name} (cont.)"
            embed.add_field(name=label, value=f"```{chunk}```", inline=False)

    def _collect_env_entries(self) -> Dict[str, _EnvEntry]:
        snapshot = get_config_snapshot()
        entries: Dict[str, _EnvEntry] = {}
        for key in _candidate_env_keys(snapshot):
            if key in entries:
                continue
            raw_value: object
            if key in os.environ:
                raw_value = os.environ.get(key)
            else:
                raw_value = snapshot.get(key)

            normalized = _normalize_snapshot_value(raw_value)
            display_value = str(redact_value(key, normalized))
            entries[key] = _EnvEntry(key=key, normalized=normalized, display=display_value)
        return entries

    def _format_simple_line(self, key: str, entry: Optional[_EnvEntry]) -> str:
        value = entry.display if entry else "—"
        return f"{key} = {value}"

    def _format_core_identity(self, entries: Dict[str, _EnvEntry]) -> List[str]:
        keys = ("BOT_NAME", "BOT_VERSION", "ENV_NAME")
        return [self._format_simple_line(key, entries.get(key)) for key in keys]

    def _format_guild_channels(self, entries: Dict[str, _EnvEntry]) -> List[str]:
        ordered = [
            "GUILD_IDS",
            "LOG_CHANNEL_ID",
            "WELCOME_CHANNEL_ID",
            "WELCOME_GENERAL_CHANNEL_ID",
            "NOTIFY_CHANNEL_ID",
            "PROMO_CHANNEL_ID",
            "RECRUITERS_THREAD_ID",
            "PANEL_FIXED_THREAD_ID",
            "PANEL_THREAD_MODE",
        ]
        lines: List[str] = []
        seen: Set[str] = set()
        for key in ordered:
            seen.add(key)
            lines.extend(self._format_channel_entry(key, entries.get(key)))

        dynamic = [
            key
            for key in entries.keys()
            if key not in seen
            and not _is_secret_key(key)
            and any(token in key for token in ("CHANNEL", "THREAD", "GUILD"))
        ]
        for key in sorted(dynamic):
            seen.add(key)
            lines.extend(self._format_channel_entry(key, entries.get(key)))

        return lines or ["—"]

    def _format_channel_entry(self, key: str, entry: Optional[_EnvEntry]) -> List[str]:
        if key == "PANEL_THREAD_MODE":
            return [self._format_simple_line(key, entry)]
        if entry is None:
            return [f"{key} = —"]
        ids = self._extract_visible_ids(key, entry.normalized)
        if not ids:
            return [self._format_simple_line(key, entry)]
        return self._format_id_lines(key, ids)

    def _format_roles(self, entries: Dict[str, _EnvEntry]) -> List[str]:
        ordered = [
            "ADMIN_ROLE_IDS",
            "STAFF_ROLE_IDS",
            "LEAD_ROLE_IDS",
            "RECRUITER_ROLE_IDS",
            "NOTIFY_PING_ROLE_ID",
        ]
        lines: List[str] = []
        seen: Set[str] = set()
        for key in ordered:
            seen.add(key)
            lines.extend(self._format_role_entry(key, entries.get(key)))

        dynamic = [
            key
            for key in entries.keys()
            if key not in seen and not _is_secret_key(key) and "ROLE" in key
        ]
        for key in sorted(dynamic):
            lines.extend(self._format_role_entry(key, entries.get(key)))

        return lines or ["—"]

    def _format_role_entry(self, key: str, entry: Optional[_EnvEntry]) -> List[str]:
        if entry is None:
            return [f"{key} = —"]
        ids = self._extract_visible_ids(key, entry.normalized)
        if not ids:
            return [self._format_simple_line(key, entry)]
        return self._format_id_lines(key, ids)

    def _format_sheet_keys(
        self,
        entries: Dict[str, _EnvEntry],
        sheet_sections: List[Tuple[str, List[Tuple[str, str, str]]]],
    ) -> List[str]:
        ordered = ["RECRUITMENT_SHEET_ID", "ONBOARDING_SHEET_ID"]
        lines: List[str] = []
        seen: Set[str] = set()
        for key in ordered:
            seen.add(key)
            lines.append(self._format_simple_line(key, entries.get(key)))

        dynamic = [
            key
            for key in entries.keys()
            if key not in seen
            and not _is_secret_key(key)
            and ("SHEET" in key or "TAB" in key)
        ]
        for key in sorted(dynamic):
            lines.append(self._format_simple_line(key, entries.get(key)))

        if sheet_sections:
            if lines:
                lines.append("")
            for label, rows in sheet_sections:
                lines.append(f"{label} overrides:")
                for row_key, value, resolved in rows:
                    text = f"  {row_key} = {value}"
                    if resolved and resolved != "—":
                        text += f" ({resolved})"
                    lines.append(text)
                if rows:
                    lines.append("")
            while lines and not lines[-1].strip():
                lines.pop()

        toggles = get_feature_toggles()
        if lines:
            lines.append("")
        lines.append("Feature Toggles:")
        if toggles:
            for name in sorted(toggles):
                value = "ON" if toggles[name] else "OFF"
                lines.append(f"  {name} = {value}")
        else:
            lines.append("  (none)")

        meta = _config_meta_from_app()
        source = str(meta.get("source", "runtime"))
        status = str(meta.get("status", "ok"))
        if lines:
            lines.append("")
        lines.append(f"Loader: {source} · {status}")
        loaded_at = meta.get("loaded_at")
        if loaded_at:
            lines.append(f"  loaded_at: {loaded_at}")
        last_error = meta.get("last_error")
        if last_error:
            lines.append(f"  last_error: {last_error}")

        return lines or ["—"]

    def _format_features(self, entries: Dict[str, _EnvEntry]) -> List[str]:
        ordered = [
            "WELCOME_ENABLED",
            "ENABLE_WELCOME_WATCHER",
            "ENABLE_PROMO_WATCHER",
            "ENABLE_NOTIFY_FALLBACK",
            "STRICT_PROBE",
            "PANEL_THREAD_MODE",
            "SEARCH_RESULTS_SOFT_CAP",
        ]
        lines = [self._format_simple_line(key, entries.get(key)) for key in ordered]
        seen = set(ordered)
        dynamic = [
            key
            for key in entries.keys()
            if key not in seen
            and not _is_secret_key(key)
            and (
                key.startswith("ENABLE_")
                or key.endswith("_ENABLED")
                or key in {"STRICT_PROBE", "PANEL_THREAD_MODE"}
            )
        ]
        for key in sorted(dynamic):
            lines.append(self._format_simple_line(key, entries.get(key)))
        return lines or ["—"]

    def _format_cache_refresh(self, entries: Dict[str, _EnvEntry]) -> List[str]:
        ordered = ["CLAN_TAGS_CACHE_TTL_SEC", "REFRESH_TIMES", "CLEANUP_AGE_HOURS"]
        lines = [self._format_simple_line(key, entries.get(key)) for key in ordered]
        seen = set(ordered)
        dynamic = [
            key
            for key in entries.keys()
            if key not in seen
            and not _is_secret_key(key)
            and ("TTL" in key or "REFRESH" in key)
        ]
        for key in sorted(dynamic):
            lines.append(self._format_simple_line(key, entries.get(key)))
        return lines or ["—"]

    def _format_watchdog(self, entries: Dict[str, _EnvEntry]) -> List[str]:
        ordered = [
            "WATCHDOG_CHECK_SEC",
            "WATCHDOG_STALL_SEC",
            "WATCHDOG_DISCONNECT_GRACE_SEC",
            "TIMEZONE",
            "PORT",
            "LOG_LEVEL",
        ]
        lines = [self._format_simple_line(key, entries.get(key)) for key in ordered]
        seen = set(ordered)
        dynamic = [
            key
            for key in entries.keys()
            if key not in seen
            and not _is_secret_key(key)
            and (key.startswith("WATCHDOG_") or key in {"TIMEZONE", "PORT", "LOG_LEVEL"})
        ]
        for key in sorted(dynamic):
            lines.append(self._format_simple_line(key, entries.get(key)))
        return lines or ["—"]

    def _format_render(self, entries: Dict[str, _EnvEntry]) -> List[str]:
        keys = [key for key in entries.keys() if key.startswith("RENDER_")]
        if not keys:
            return ["—"]
        return [self._format_simple_line(key, entries.get(key)) for key in sorted(keys)]

    def _format_secrets(self, entries: Dict[str, _EnvEntry]) -> List[str]:
        secrets = [key for key in entries.keys() if _is_secret_key(key)]
        if not secrets:
            return ["—"]
        lines: List[str] = []
        for key in sorted(secrets):
            entry = entries.get(key)
            if entry is None:
                lines.append(f"{key} = —")
                continue
            value = entry.display
            if value == "—":
                lines.append(f"{key} = —")
            else:
                lines.append(f"{key} = {value} (masked)")
        return lines

    def _format_id_lines(self, key: str, ids: Sequence[int]) -> List[str]:
        cleaned: List[int] = []
        seen: Set[int] = set()
        for value in ids:
            try:
                snowflake = int(value)
            except (TypeError, ValueError):
                continue
            if snowflake < 0 or snowflake in seen:
                continue
            seen.add(snowflake)
            cleaned.append(snowflake)

        if not cleaned:
            return [f"{key} = —"]

        label = f"{key}:"
        indent = " " * len(label)
        lines: List[str] = []
        for index, snowflake in enumerate(cleaned):
            resolved = _trim_resolved_label(self._id_resolver.resolve(self.bot, snowflake))
            prefix = label if index == 0 else indent
            lines.append(f"{prefix} {snowflake} → {resolved}")
        return lines

    def _extract_visible_ids(self, key: str, value: object) -> List[int]:
        ids = _extract_ids(key, value)
        return list(ids)

    def _collect_sheet_sections(self) -> List[Tuple[str, List[Tuple[str, str, str]]]]:
        sections: List[Tuple[str, List[Tuple[str, str, str]]]] = []
        bucket_names = _list_bucket_names()
        snapshot_cache = _gather_snapshot_dicts(bucket_names)

        for label, module_name in _SHEET_CONFIG_SOURCES:
            config_map: Dict[str, Any] = {}

            module_hint = module_name.split(".")[-1].lower()
            if module_hint:
                candidates = [
                    name for name in bucket_names if module_hint in name.lower()
                ]
            else:
                candidates = list(bucket_names)

            for candidate in candidates:
                snapshot = snapshot_cache.get(candidate)
                if snapshot is None:
                    snapshot = _get_snapshot_dict(candidate)
                    snapshot_cache[candidate] = snapshot
                config_map = _extract_sheet_config_from_snapshot(snapshot)
                if config_map:
                    break

            if not config_map:
                config_map = _load_sheet_config_from_module(module_name)

            if not config_map:
                continue

            rows: List[Tuple[str, str, str]] = []
            for key in sorted(config_map.keys()):
                display_key = str(key).upper()
                normalized = _normalize_snapshot_value(config_map[key])
                display_value = redact_value(display_key, normalized)
                resolved = self._resolve_ids(_extract_ids(display_key, normalized))
                rows.append((display_key, display_value, resolved))

            if rows:
                sections.append((label, rows))

        return sections

    def _resolve_ids(self, ids: Sequence[int]) -> str:
        if not ids:
            return "—"
        names = self._id_resolver.resolve_many(self.bot, ids)
        return _format_resolved(names)

    async def cog_command_error(self, ctx: commands.Context, error: Exception) -> None:
        if isinstance(error, commands.CheckFailure):
            return
        raise error


__all__ = [
    "UTC",
    "CoreOpsCog",
    "_admin_check",
    "_admin_roles_configured",
    "_staff_check",
    "detect_admin_bang_command",
]<|MERGE_RESOLUTION|>--- conflicted
+++ resolved
@@ -157,44 +157,12 @@
 
 def _canonical_cmd_key(cmd: commands.Command[Any, Any, Any]) -> str:
     """Return a normalized command key for allowlist lookups."""
-<<<<<<< HEAD
-=======
 
     name = getattr(cmd, "qualified_name", None) or getattr(cmd, "name", "")
     if not isinstance(name, str):
         return ""
     return name.strip().lower()
 
-
-def _is_bang_eligible(
-    cmd: commands.Command[Any, Any, Any], allowlist: Set[str]
-) -> bool:
-    """Return True if the command is eligible for bare bang usage."""
-
-    key = _canonical_cmd_key(cmd)
-    return bool(key) and key in allowlist
-
-
-def _is_admin_command(cmd: commands.Command[Any, Any, Any]) -> bool:
-    """Return True only if the command is RBAC-gated to admins."""
->>>>>>> 320ec658
-
-    name = getattr(cmd, "qualified_name", None) or getattr(cmd, "name", "")
-    if not isinstance(name, str):
-        return ""
-    return name.strip().lower()
-
-<<<<<<< HEAD
-=======
-    if getattr(callback, "__admin_only__", False):
-        return True
-    if extras.get("coreops_category") == "admin":
-        return True
-    if extras.get("tier") == "admin":
-        return True
-    if getattr(cmd, "_tier", None) == "admin":
-        return True
->>>>>>> 320ec658
 
 _ADMIN_BANG_ALLOWLIST: Set[str] = {
     key.strip().lower()
@@ -984,13 +952,7 @@
             retained: list[commands.Command[Any, Any, Any]] = []
             for command in commands_list:
                 if command.qualified_name in _GENERIC_ALIAS_COMMANDS:
-<<<<<<< HEAD
                     if _is_bang_eligible(command):
-=======
-                    if _is_admin_command(command) and _is_bang_eligible(
-                        command, self._admin_bang_allowlist
-                    ):
->>>>>>> 320ec658
                         retained.append(command)
                         continue
 
