# Changelog

<<<<<<< HEAD
# v0.9.6 — 2025-10-26

### Added
- Daily Recruiter Update reporting module with UTC scheduler and manual `!report recruiters` trigger, including embed rendering, Sheets parsing, and LOG channel telemetry.

### Changed
- CoreOps surfaces now list reporting env keys, verify the Reports tab via `!checksheet`, and document the manual command in help/command matrix.
- Documentation refreshed for reporting toggle, environment keys, and architecture references.

### Tests
- Added parser and command coverage for the Daily Recruiter Update utilities.
=======
## Unreleased / Next

- Docs: Added EPIC and ADR for Phase 6 (Daily Recruiter Update v1).

## v0.9.6 — 2025-10-26
>>>>>>> f69fba71

### Documentation
- Sync documentation with live command set, feature toggles, and watcher behavior.
- Updated configuration references, module toggle notes, and operator runbooks to reflect the current runtime.
- Bumped doc footers and indices to v0.9.6 with the 2025-10-26 review date.

## v0.9.5 — 2025-10-26

### Fixed
- Guardrails: removed the legacy `shared.help` re-export shim so the CoreOps packaging audit no longer flags shim bridges.

## v0.9.5 — 2025-10-23

### Changed
- Refactor: Introduced internal `c1c_coreops` package; legacy shared CoreOps modules now deprecated shims. No behavior changes.

### Fixed
- Recruiter panel no longer overflows Discord’s 5-row limit; pagination returned to the standalone results message with explicit row placement.
- `!clanmatch` now edits a single results message in the recruiter thread without emitting ephemeral status pings.

## v0.9.5 — 2025-10-22

- Added audit reports under `AUDIT/20251022_COREOPS_AUDIT/`.
  - Inventory of `shared/*coreops*` files and their in-repo importers
  - Symbol tables for shared & packaged CoreOps
  - Proposed actions matrix (keep/migrate/remove) + patch previews (unapplied)
- No runtime changes.
- Move recruiter command registration to `cogs/recruitment_recruiter.py`.
- Remove legacy in-module registration; preserve existing UX and flags.
- Continue honoring `PANEL_THREAD_MODE`/`PANEL_FIXED_THREAD_ID` when redirecting the panel thread.
* Consolidate CoreOps to `packages/c1c-coreops`; remove legacy shared CoreOps shims.
* Remove empty `ops/` folder.
* Add `cogs/recruitment_recruiter.py` for symmetry with member cog.
* No functional changes.
- Refactor: move `recruitment/*` → `modules/recruitment/*`.
- Consolidate common/coreops/sheets to canonical modules; rewrite imports.
- Add placeholder for member panel wiring in `cogs/recruitment_member.py`.
- Document optional `MEMBER_PANEL_*` envs (not used yet).
- Record ADR-0011.

## v0.9.5 — 2025-10-21

### Phase 5 : Recruitment Module Updates

**Added**
- `!clan` command restored (public). Displays clan profile and entry criteria with crest thumbnail and 💡 reaction toggle.
- `!clanmatch` command rebuilt as text-only recruiter panel for mobile performance.
- `!rec env` now shows Feature Toggles under “Sheets / Config Keys”.
- Feature toggles introduced: `clan_profile`, `recruiter_panel`.

**Fixed**
- Recruiter panel no longer spawns outside thread or stalls on update.
- Search updates now confirm refresh instead of sending duplicates.

**Documentation**
- Updated: all command, ops, and user docs to reflect Phase 5 features.

## [v0.9.4] — 2025-10-20

### Added
- Feature toggles (Config-driven) with strict TRUE-only policy and admin-ping on misconfig.

### Changed
- Runtime loader gates user-facing recruitment modules behind toggles.

### Docs
- Integrated toggles docs into README/Architecture/Config/Runbook/Troubleshooting/CommandMatrix/Watchers; removed redundant contracts page.

## [v0.9.3-phase3b-rc6] — 2025-10-19

### Added
- ✅ `!checksheet` diagnostics (Tabs & Headers) + `--debug` preview
- ✅ `!rec refresh all` summary embed with actor, duration, and retry telemetry
- ✅ Detailed help embeds now show command usage signatures
- ✅ Preloader warm-up on startup; `bot_info` auto-refresh every 3 h
- ✅ Refreshed `!config` embed (viewer style with meta overlay)

### Changed
- ⚙️ `!config` embed viewer replaces raw IDs with guild names + meta block
- ⚙️ `!reload --reboot` documents soft reboot flag alongside config reload
- ⚙️ Removed embed timestamps; footer shows versions only

### Fixed
- 🛠 Guardrail compliance: commands use public cache/sheets APIs only
- 🛠 `refresh_now()` argument alignment (trigger → actor)
- 🛠 Cron refresh logs write success/failure summaries to the ops channel

## [v0.9.3-phase3b-rc4] — 2025-10-17
### Changed
- Unified all command prefixes under `!` and `@mention`.
- Implemented dynamic help with tier grouping (User / Staff / Admin).
- Added tier decorators to all commands (`@tier("...")`).
- Removed legacy `!reboot` (redundant with `!refresh`).
- Removed `manage_guild` bypass; full RBAC enforcement via helper functions.
- Updated help text copy (C1C community tone, cleaner usage examples).
- Gating now silent during help rendering (no "Staff only." spam).

### Fixed
- Duplicate help entries across tiers.
- Hidden admin/staff commands now visible only to allowed roles.

### Documentation
- Added “Adding New Commands” guide.
- Updated Ops Contract and command overview for Phase 3b.

## [v0.9.3-phase3b-rc3] — Phase 3b Docs Alignment - 2025-10-16

### CoreOps & Admin Ops
- Admin-only gating standardized across ops commands.
- New `!env` command: grouped, masked output with ID → name resolution.
- Embeds unified: versions in footer, no inline datetime (use message timestamp).
- `!rec refresh all` now posts a single summary embed listing all buckets with duration/result/retries.

## [v0.9.3-phase3] — Phase 3 Completion - 2025-10-16

### Sheets Access Layer + CoreOps Refresh

### Docs & versioning
- All runtime and docs bumped to v0.9.3.
- Unified runtime confirmed stable across env groups.

### Cache & Async Layer
- Async back-off and retry helpers implemented.
- Safe cancel propagation and non-blocking refresh confirmed.
- TTL defaults: clans 3 h, templates 7 d, clan_tags 7 d.
- Scheduled refresh cadence: 3 h / weekly (Mon 06:00 UTC).
- Background logging to LOG_CHANNEL_ID with actor + trigger tags.

### CoreOps Groundwork
- Refresh commands consolidated into shared CoreOps.
- Admin and Staff roles now use !rec refresh all and !rec refresh clansinfo.
- RBAC guard logic preserved; clear permission errors surfaced.
- Refresher logs record bucket, trigger, actor, duration, result, error.
- `!rec refresh all` now posts a single summary embed listing all buckets with duration/result/retries.

### Diagnostics & Health
- !health embed now displays cache ages, TTLs, and next refresh times (UTC date + time).
- Refresher telemetry captures retry counts and error text across attempts.
- Enhanced observability for manual vs scheduled triggers.
- Embeds standardized: versions moved to footer; inline date/time removed (embed timestamp used).

### Runtime Reliability
- Gspread dependency added to enable template bucket refresh.
- Ops cog removed (merged into CoreOps for clarity).
- Workflow auto-label and milestone fix verified.

## [v0.9.3-phase3-rc1] — Phase 3 rollout (Shared CoreOps refresh) - 2025-10-15

- CoreOps: unify refresh commands in shared cog; removed duplicate definitions.
- Runtime: add gspread dependency to enable templates bucket refresh.
- Cache: improved refresh failure diagnostics — both first and retry errors are logged.
- Health: 'next' now shows full UTC date + time (YYYY-MM-DD HH:MM UTC).

## [v0.9.2] — Phase 2 complete (Per-Environment Configuration) - 2025-10-15

- README is user-facing and versioned to v0.9.2.
- Stamped v0.9.2 across architecture, development, ops, ops_coreops, contracts.
- Added footer notes: "Doc last updated: 2025-10-15 (v0.9.2)".
- CoreOps: fix refresh subcommand registration; replace private cache calls with public API; relocate staff `!config` summary into CoreOps.
- Sheets access layer migration remains slated for Phase 3; CoreOps expansion for Phase 3b.

## [v0.9.2] - Phase 2 — 2025-10-14

### Added
- Unified single-bot runtime covering recruitment search, welcome, and onboarding watchers.
- Centralized per-environment configuration with shared key set and Config tab requirements.
- Guild allow-list gating at startup and consolidated logging to #bot-production.

### Changed
- CoreOps command surface harmonized to shared `!help`, `!ping`, `!health`, and `!reload` handlers.
- Watchdog defaults aligned across environments with configurable cadence, stall, and grace values.

### Deprecated
- Legacy duplicate environment keys and multi-bot deployment instructions removed from docs.

## [v0.9.1] — 2025-10-14

### Added
- CoreOps cog with commands: ping, help, health, env, digest.
- Help embed with footer: "Bot v{BOT_VERSION} • CoreOps v1.0.0 • <Vienna or UTC time>".
- Role-based RBAC: ADMIN_ROLE_IDS (list), STAFF_ROLE_IDS (list). No user-ID gating.
- Admin "bang" shortcuts: !health, !env, !digest, !help (Admin role only).
- Prefix handling: supports !rec, !rec␣, rec, rec␣ and @mention.
- Watchdog mirrored from legacy: keepalive cadence, stall, disconnect grace; connection-aware.
- Socket heartbeat with READY/connect/disconnect tracking and snapshots.
- Health server (/ready, /healthz) bootstrapped for Render.
- GitHub Actions → Render flow: "latest-wins" lane wait/cancel script.

### Changed
- Prefix parsing fix to accept with/without space variants.
- Intents: enabled members intent to support role-aware gating.

### Fixed
- Command registration conflict with discord.py default help (removed default help).
- Help footer timezone fallback (Vienna → UTC if tzdata missing).

## 2025-10-14 — Phase 2: Per-Environment Configuration
- Unified single-bot scaffold with modules imported.
- Centralized env config with `ENV_NAME` and `GUILD_IDS` allow-list.
- One runtime: watchdog, scheduler, health server.
- Logs routed to `LOG_CHANNEL_ID` (#bot-production).
- Final env names standardized; legacy singular admin key deprecated.
- Sheet tab names moved out of env into each Sheet's **Config** tab.

---

_Doc last updated: 2025-10-22 (v0.9.5-prep)_<|MERGE_RESOLUTION|>--- conflicted
+++ resolved
@@ -1,6 +1,5 @@
 # Changelog
 
-<<<<<<< HEAD
 # v0.9.6 — 2025-10-26
 
 ### Added
@@ -12,13 +11,11 @@
 
 ### Tests
 - Added parser and command coverage for the Daily Recruiter Update utilities.
-=======
 ## Unreleased / Next
 
 - Docs: Added EPIC and ADR for Phase 6 (Daily Recruiter Update v1).
 
 ## v0.9.6 — 2025-10-26
->>>>>>> f69fba71
 
 ### Documentation
 - Sync documentation with live command set, feature toggles, and watcher behavior.
