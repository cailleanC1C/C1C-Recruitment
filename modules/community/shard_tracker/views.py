--- conflicted
+++ resolved
@@ -164,11 +164,7 @@
         ),
     )
     if author_name:
-<<<<<<< HEAD
-        embed.set_author(name=author_name, icon_url=author_icon_url or None)
-=======
         embed.set_author(name=author_name, icon_url=author_icon_url or discord.Embed.Empty)
->>>>>>> b99fdf7f
     for display in displays:
         line = (
             f"Owned: **{max(display.owned, 0):,}** | "
@@ -201,11 +197,7 @@
         title=f"{display.label} Shards", colour=discord.Color.blurple()
     )
     if author_name:
-<<<<<<< HEAD
-        embed.set_author(name=author_name, icon_url=author_icon_url or None)
-=======
         embed.set_author(name=author_name, icon_url=author_icon_url or discord.Embed.Empty)
->>>>>>> b99fdf7f
     embed.description = _detail_block(display)
     if mythic:
         embed.add_field(name="Primal Mythical", value=_mythic_block(mythic), inline=False)
@@ -226,11 +218,7 @@
         colour=discord.Color.blurple(),
     )
     if author_name:
-<<<<<<< HEAD
-        embed.set_author(name=author_name, icon_url=author_icon_url or None)
-=======
         embed.set_author(name=author_name, icon_url=author_icon_url or discord.Embed.Empty)
->>>>>>> b99fdf7f
     last_lines = []
     for display in displays:
         stamp = human_time(display.last_timestamp) if display.last_timestamp else "Never"
