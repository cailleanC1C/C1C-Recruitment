--- conflicted
+++ resolved
@@ -176,17 +176,14 @@
         if thread is None:
             return
 
-<<<<<<< HEAD
         if not (
             thread_scopes.is_welcome_parent(thread)
             or thread_scopes.is_promo_parent(thread)
         ):
-=======
         in_welcome_scope = thread_scopes.is_welcome_parent(thread)
         in_promo_scope = thread_scopes.is_promo_parent(thread)
 
         if not (in_welcome_scope or in_promo_scope):
->>>>>>> a6093bf4
             await _log_reject(
                 "wrong_scope",
                 member=member,
