"""Helpers for routing onboarding logs to the shared log channel."""

from __future__ import annotations

import logging
import traceback
from typing import Any, Callable, Iterable, Mapping

import discord

from c1c_coreops.tags import lifecycle_tag
from modules.common import runtime as rt
from shared import logfmt
from shared.dedupe import EventDeduper

__all__ = [
    "format_actor",
    "format_actor_handle",
    "format_channel",
    "format_tag",
    "format_match",
    "format_parent",
    "format_thread",
    "thread_context",
    "send_welcome_log",
    "send_welcome_exception",
    "log_view_error",
]

log = logging.getLogger("c1c.onboarding.logs")

_LOG_METHODS: dict[str, Callable[[str, Any], None]] = {}
_PANEL_DEDUPER = EventDeduper()

_LOG_RECORD_RESERVED_ATTRS = frozenset(
    {
        "args",
        "asctime",
        "created",
        "exc_info",
        "exc_text",
        "filename",
        "funcName",
        "levelname",
        "levelno",
        "lineno",
        "module",
        "msecs",
        "message",
        "msg",
        "name",
        "pathname",
        "process",
        "processName",
        "relativeCreated",
        "stack_info",
        "thread",
        "threadName",
    }
)


def _resolve_logger(level: str) -> Callable[[str, Any], None]:
    """Return a logging function for the requested level."""

    if not _LOG_METHODS:
        _LOG_METHODS.update(
            {
                "debug": log.debug,
                "info": log.info,
                "warn": log.warning,
                "warning": log.warning,
                "error": log.error,
            }
        )
    return _LOG_METHODS.get(level, _LOG_METHODS["info"])


def _sanitize_log_extra(payload: Mapping[str, Any]) -> dict[str, Any]:
    """Return a copy of ``payload`` that is safe for ``logging`` extras."""

    sanitized: dict[str, Any] = {}
    reserved_targets = set(payload)
    for key, value in payload.items():
        if key in _LOG_RECORD_RESERVED_ATTRS:
            alias_base = f"context_{key}"
            alias = alias_base
            suffix = 1
            while alias in sanitized or alias in reserved_targets:
                suffix += 1
                alias = f"{alias_base}_{suffix}"
            sanitized[alias] = value
        else:
            sanitized[key] = value
    return sanitized

def _stringify(value: Any) -> str:
    if value is None:
        return "-"
    if isinstance(value, str):
        text = " ".join(value.split())
        return text or "-"
    if isinstance(value, Mapping):
        inner = ", ".join(f"{key}={_stringify(inner_value)}" for key, inner_value in value.items())
        return inner or "-"
    if isinstance(value, Iterable) and not isinstance(value, (bytes, bytearray)):
        return ", ".join(_stringify(item) for item in value) or "-"
    return str(value)


def format_actor(actor: discord.abc.User | discord.Member | None) -> str:
    """Return a stable representation for actors in welcome logs."""

    if actor is None:
        return "<unknown>"
    actor_id = getattr(actor, "id", None)
    if actor_id is None:
        return "<unknown>"
    return f"<{actor_id}>"


def format_actor_handle(actor: discord.abc.User | discord.Member | None) -> str | None:
    if actor is None:
        return None
    display = (
        getattr(actor, "display_name", None)
        or getattr(actor, "global_name", None)
        or getattr(actor, "name", None)
        or None
    )
    if not display:
        return None
    handle = f"@{display}".replace(" ", "_")
    return handle


def format_channel(channel: discord.abc.GuildChannel | discord.Thread | None) -> str | None:
    if channel is None:
        return None
    guild = getattr(channel, "guild", None)
    identifier = getattr(channel, "id", None)
    return logfmt.channel_label(guild, identifier)


def _extract_thread_tag(thread: discord.Thread | None) -> str | None:
    if thread is None:
        return None
    applied = getattr(thread, "applied_tags", None)
    if applied:
        for tag in applied:
            name = getattr(tag, "name", None)
            if name:
                return str(name)
    name = getattr(thread, "name", "") or ""
    if name.startswith("[") and "]" in name:
        inner = name[1 : name.find("]")].strip()
        if inner:
            return inner
    return None


def format_tag(thread: discord.Thread | None) -> str | None:
    tag = _extract_thread_tag(thread)
    if tag:
        return f"<{tag}>"
    return "<unknown>"


def format_thread(thread_id: int | None) -> str | None:
    if thread_id is None:
        return None
    return f"<{thread_id}>"


def format_parent(parent_id: int | None) -> str | None:
    if parent_id is None:
        return None
    return f"<{parent_id}>"


def format_match(match: str | None) -> str | None:
    if match is None:
        return None
    return f"<{match}>"


def thread_context(thread: discord.Thread | None) -> dict[str, Any]:
    if thread is None:
        return {}
    context: dict[str, Any] = {
        "tag": format_tag(thread),
        "channel": format_channel(thread),
        "thread": format_thread(getattr(thread, "id", None)),
        "parent": format_channel(getattr(thread, "parent", None)),
    }
    guild = getattr(thread, "guild", None)
    thread_id = getattr(thread, "id", None)
    parent = getattr(thread, "parent", None)
    parent_id = getattr(parent, "id", None)
    if thread_id is not None:
        context["thread_label"] = logfmt.channel_label(guild, thread_id)
    if parent_id is not None:
        context["channel_label"] = logfmt.channel_label(guild, parent_id)
    return context


async def send_welcome_log(level: str, **kv: Any) -> None:
    """Send a formatted welcome log message to the shared log channel."""

    payload_map = dict(kv)
<<<<<<< HEAD

    # Lifecycle lines originate exclusively from the welcome watcher.
=======
>>>>>>> 9c391ee3

    message = _render_payload(payload_map)
    if not message:
        return

    dedupe_key = _dedupe_key(payload_map)
    should_emit = True if dedupe_key is None else _PANEL_DEDUPER.should_emit(dedupe_key)
    if not should_emit:
        return

    try:
        await rt.send_log_message(message)
    except Exception:  # pragma: no cover - defensive logging path
        log.warning("failed to send welcome log message", exc_info=True)
        log.info(message)


async def send_welcome_exception(level: str, error: BaseException, **kv: Any) -> None:
    trace = "".join(traceback.format_exception(error))
    details = dict(kv)
    details.setdefault("result", "error")
    details["error"] = f"{error.__class__.__name__}: {error}"
    details["trace"] = trace
    await send_welcome_log(level, **details)


def log_view_error(
    interaction: discord.Interaction,
    view: discord.ui.View,
    err: BaseException,
    *,
    tag: str | None = None,
    extra: Mapping[str, Any] | None = None,
) -> None:
    """Emit a resilient error log for view callbacks.

    The Discord interaction payload frequently omits optional attributes. Guard
    every access so the logging path never raises and masks the original
    exception.
    """

    def _safe(getter: Callable[[], Any], default: Any = None) -> Any:
        try:
            return getter()
        except Exception:
            return default

    data = _safe(lambda: getattr(interaction, "data", None)) or {}
    response = getattr(interaction, "response", None)

    def _response_is_done() -> bool:
        if response is None:
            return False
        flag = getattr(response, "is_done", None)
        if callable(flag):
            return bool(_safe(flag, False))
        if flag is None:
            return False
        try:
            return bool(flag)
        except Exception:
            return False

    payload: dict[str, Any] = {
        "diag": "welcome_flow",
        "event": "view_error",
        "view": type(view).__name__,
        "view_tag": getattr(view, "tag", None) or tag or "unknown",
        "custom_id": _safe(lambda: data.get("custom_id")),
        "component_type": _safe(lambda: data.get("component_type")),
        "message_id": _safe(lambda: getattr(interaction.message, "id", None)),
        "interaction_id": _safe(lambda: getattr(interaction, "id", None)),
        "actor": str(_safe(lambda: getattr(interaction, "user", None))),
        "actor_id": _safe(lambda: getattr(getattr(interaction, "user", None), "id", None)),
        "actor_name": _safe(lambda: getattr(getattr(interaction, "user", None), "mention", None)),
        "response_is_done": _response_is_done(),
        "app_permissions": str(getattr(interaction, "app_permissions", None)),
        "claimed": getattr(interaction, "_c1c_claimed", False),
    }

    if extra:
        payload.update(extra)

    sanitized = _sanitize_log_extra(payload)
    sanitized.setdefault("error_class", err.__class__.__name__)
    sanitized.setdefault("error_message", str(err))

    try:
        log.error(
            "welcome view error",
            exc_info=(err.__class__, err, err.__traceback__),
            extra=sanitized,
        )
    except Exception:
        # As an extreme fallback emit a minimal record so the originating error
        # never disappears behind a logging failure.
        log.error(
            "welcome view error (minimal)",
            exc_info=(err.__class__, err, err.__traceback__),
            extra={"diag": "welcome_flow", "event": "view_error_min"},
        )


def _dedupe_key(payload: Mapping[str, Any]) -> str | None:
    if "tag" in payload and "recruit" in payload:
        return ":".join(
            str(part)
            for part in (
                "welcome_summary",
                payload.get("tag") or "-",
                payload.get("recruit") or "-",
                payload.get("result") or "-",
            )
        )
    thread_id = payload.get("thread_id") or payload.get("thread")
    message_id = payload.get("message_id")
    actor_id = payload.get("actor_id") or payload.get("actor")
    view_tag = payload.get("view_tag") or payload.get("view") or "welcome_panel"
    result = payload.get("result")
    if not result:
        return None
    return ":".join(
        str(part)
        for part in (
            view_tag,
            thread_id or "unknown",
            message_id or "-",
            actor_id or "-",
            result,
        )
    )


def _render_payload(payload: Mapping[str, Any]) -> str | None:
    message: str | None
    if "tag" in payload and "recruit" in payload and "channel" in payload:
        details = payload.get("details")
        detail_items: list[str] = []
        if isinstance(details, Mapping):
            detail_items = [f"{key}={_stringify(value)}" for key, value in details.items()]
        elif isinstance(details, Iterable) and not isinstance(details, (str, bytes, bytearray)):
            detail_items = [_stringify(details)]
        elif details is not None:
            detail_items = [_stringify(details)]
        message = logfmt.LogTemplates.welcome(
            tag=_stringify(payload.get("tag")),
            recruit=_stringify(payload.get("recruit")),
            channel=_stringify(payload.get("channel")),
            result=_stringify(payload.get("result")),
            details=detail_items,
        )
    else:
        actor_display = payload.get("actor_name") or _stringify(payload.get("actor"))
        thread_label = _stringify(
            payload.get("thread_label") or payload.get("channel") or payload.get("thread")
        )
        parent_label = _stringify(
            payload.get("channel_label") or payload.get("parent") or payload.get("parent_channel")
        )
        result = _stringify(payload.get("result"))

        detail_items: list[str] = []
        detail_fields = [
            ("view", ("view_tag", "view")),
            ("custom_id", ("custom_id",)),
            ("view_id", ("view_id",)),
            ("message", ("message_id",)),
            ("thread_id", ("thread_id",)),
            ("parent_id", ("parent_channel_id",)),
            ("actor_id", ("actor_id",)),
            ("target_user_id", ("target_user_id",)),
            ("target_message", ("target_message_id",)),
            ("app_perms_text", ("app_perms_text", "app_permissions")),
            ("missing", ("missing",)),
            ("trigger", ("trigger",)),
            ("source", ("source",)),
            ("reason", ("reason",)),
            ("schema", ("schema",)),
            ("questions", ("questions",)),
            ("emoji", ("emoji",)),
        ]
        for name, keys in detail_fields:
            value = None
            for key in keys:
                candidate = payload.get(key)
                if candidate is not None:
                    value = candidate
                    break
            if value is None:
                continue
            detail_items.append(f"{name}={_stringify(value)}")

        permissions_snapshot = payload.get("app_permissions_snapshot")
        if permissions_snapshot:
            detail_items.append(f"app_perms_flags={_stringify(permissions_snapshot)}")

        extra_details = payload.get("details")
        if isinstance(extra_details, Mapping):
            detail_items.extend(
                f"{key}={_stringify(value)}" for key, value in extra_details.items()
            )
        elif isinstance(extra_details, Iterable) and not isinstance(extra_details, (str, bytes, bytearray)):
            detail_items.append(_stringify(extra_details))
        elif extra_details is not None:
            detail_items.append(_stringify(extra_details))

        error_text = payload.get("error")
        if error_text:
            detail_items.append(f"error={_stringify(error_text)}")

        message = logfmt.LogTemplates.welcome_panel(
            actor=str(actor_display) if actor_display else "-",
            thread=thread_label,
            parent=parent_label if parent_label != "-" else None,
            result=result,
            details=detail_items,
        )

    if not message:
        return None
    return f"{lifecycle_tag()} {message}"<|MERGE_RESOLUTION|>--- conflicted
+++ resolved
@@ -208,11 +208,6 @@
     """Send a formatted welcome log message to the shared log channel."""
 
     payload_map = dict(kv)
-<<<<<<< HEAD
-
-    # Lifecycle lines originate exclusively from the welcome watcher.
-=======
->>>>>>> 9c391ee3
 
     message = _render_payload(payload_map)
     if not message:
