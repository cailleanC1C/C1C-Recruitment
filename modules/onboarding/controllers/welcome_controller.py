"""Controller for the sheet-driven onboarding welcome flow."""

from __future__ import annotations

import asyncio
import logging
import math
import re
import sys
from typing import Any, Awaitable, Callable, Dict, Iterable, Mapping, Optional, Sequence, cast

import discord
from discord.ext import commands

from modules.onboarding import diag, logs, rules
from modules.onboarding.schema import (
    Question as SheetQuestionRecord,
    get_cached_welcome_questions,
    load_welcome_questions,
    parse_values_list,
)
from modules.onboarding.session_store import SessionData, store
from modules.onboarding.ui.modal_renderer import WelcomeQuestionnaireModal, build_modals
from modules.onboarding.ui.select_renderer import build_select_view
from modules.onboarding.ui.summary_embed import build_summary_embed
from modules.onboarding.ui.views import NextStepView
from modules.onboarding.ui import panels
from shared.sheets.onboarding_questions import Question
from shared.config import get_recruiter_role_ids

log = logging.getLogger(__name__)
gate_log = logging.getLogger("c1c.onboarding.gate")
launch_log = logging.getLogger("c1c.onboarding.controller")


# --- Sheet-driven validator (no fallbacks/coercion) --------------------------
NUMERIC_HINTS = ("number",)


def _sheet_regex(meta: dict[str, Any]) -> str | None:
    v = (meta.get("validate") or "").strip()
    if v.lower().startswith("regex:"):
        return v.split(":", 1)[1].strip()
    return None


def validate_answer(meta: dict[str, Any], raw: str) -> tuple[bool, str | None, str | None]:
    """
    (ok, cleaned, error)
    - If sheet provides a regex -> enforce it on the raw string.
    - Else -> accept as-is. No numeric/int fallbacks.
    """

    raw = "" if raw is None else str(raw)

    pattern = _sheet_regex(meta)
    if pattern:
        try:
            match = re.fullmatch(pattern, raw)
        except re.error:
            log.warning(
                "welcome: bad regex in sheet",
                extra={"qid": meta.get("qid"), "pattern": pattern},
            )
            return True, raw, None
        if not match:
            message = meta.get("help") or "Input does not match the required format."
            return False, None, message
        return True, raw, None

    return True, raw, None


def _display_name(user: discord.abc.User | discord.Member | None) -> str:
    if user is None:
        return "<unknown>"
    return (
        getattr(user, "display_name", None)
        or getattr(user, "global_name", None)
        or getattr(user, "name", None)
        or "<unknown>"
    )


def _channel_path(channel: discord.abc.GuildChannel | discord.Thread | None) -> str:
    if isinstance(channel, discord.Thread):
        parent = getattr(channel, "parent", None)
        parent_label = f"#{getattr(parent, 'name', 'unknown')}" if parent else "#unknown"
        return f"{parent_label} › {getattr(channel, 'name', 'thread')}"
    if isinstance(channel, discord.abc.GuildChannel):
        return f"#{getattr(channel, 'name', 'channel')}"
    return "#unknown"


def _log_gate(
    interaction: discord.Interaction,
    *,
    allowed: bool,
    reason: str,
    fallback_thread: discord.Thread | None = None,
) -> None:
    channel_obj: discord.abc.GuildChannel | discord.Thread | None
    channel_obj = interaction.channel if isinstance(interaction.channel, (discord.Thread, discord.abc.GuildChannel)) else fallback_thread
    emoji = "✅" if allowed else "🔐"
    status = "ok" if allowed else "deny"
    gate_log.info(
        "%s Welcome — gate=%s • user=%s • channel=%s • reason=%s",
        emoji,
        status,
        _display_name(getattr(interaction, "user", None)),
        _channel_path(channel_obj),
        reason,
    )


def _log_followup_fallback(
    interaction: discord.Interaction,
    *,
    action: str,
    error: Exception,
) -> None:
    gate_log.warning(
        "⚠️ Welcome — followup fallback • action=%s • user=%s • channel=%s • why=%s",
        action,
        _display_name(getattr(interaction, "user", None)),
        _channel_path(getattr(interaction, "channel", None)),
        getattr(error, "__class__", type(error)).__name__,
    )


async def _edit_deferred_response(interaction: discord.Interaction, message: str) -> None:
    try:
        await interaction.edit_original_response(content=message)
    except Exception as exc:  # pragma: no cover - defensive fallback
        _log_followup_fallback(interaction, action="edit_original", error=exc)
        followup = getattr(interaction, "followup", None)
        if followup is None:
            log.debug("followup handler missing; skipping deferred notice")
            return
        try:
            await followup.send(message, ephemeral=True)
        except Exception:  # pragma: no cover - final guard
            log.warning("failed to deliver followup message", exc_info=True)

_PANEL_RETRY_DELAYS = (0.5, 1.0, 2.0)

TEXT_TYPES = {"short", "paragraph", "number"}
SELECT_TYPES = {"single-select", "multi-select"}


class RollingCardSession:
    """Lightweight rolling-card flow for welcome text/number questions."""

    def __init__(
        self,
        controller: "WelcomeController",
        *,
        thread: discord.abc.Messageable,
        owner: discord.abc.User | discord.Member | None,
        guild: discord.Guild | None,
        questions: Sequence[SheetQuestionRecord],
    ) -> None:
        self.controller = controller
        self.thread = thread
        self.guild = guild or getattr(thread, "guild", None)
        self.card = RollingCard(thread)
        self.owner: discord.abc.User | discord.Member | None = (
            owner or getattr(thread, "owner", None)
        )
        identifier = getattr(self.owner, "id", None)
        if identifier is None:
            identifier = getattr(thread, "owner_id", None)
        try:
            self.owner_id: int | None = int(identifier) if identifier is not None else None
        except (TypeError, ValueError):
            self.owner_id = None
        self.thread_id: int | None = None
        thread_identifier = getattr(thread, "id", None)
        try:
            self.thread_id = int(thread_identifier) if thread_identifier is not None else None
        except (TypeError, ValueError):
            self.thread_id = None
        self._steps: list[SheetQuestionRecord] = [
            question for question in questions if self._supports(question)
        ]
        self._current_index = 0
        self._current_question: SheetQuestionRecord | None = None
        self._answers: dict[str, Any] = {}
        self._answer_order: list[SheetQuestionRecord] = []
        self._waiting = False
        self._closed = False

    @staticmethod
    def _supports(question: SheetQuestionRecord) -> bool:
        qtype = (question.qtype or "").lower()
        return qtype in {"bool"} or qtype.startswith(
            ("short", "paragraph", "number", "single-select", "multi-select")
        )

    def _owner_display_name(self) -> str:
        if self.owner is None:
            return "the ticket owner"
        return (
            getattr(self.owner, "display_name", None)
            or getattr(self.owner, "global_name", None)
            or getattr(self.owner, "name", None)
            or "the ticket owner"
        )

    def _is_owner(self, user: discord.abc.User | None) -> bool:
        if user is None:
            return False
        identifier = getattr(user, "id", None)
        try:
            value = int(identifier) if identifier is not None else None
        except (TypeError, ValueError):
            return False
        if self.owner_id is None and value is not None:
            self.owner_id = value
            self.owner = user
        return value is not None and value == self.owner_id

    async def close(self, *, reason: str | None = None) -> None:
        if self._closed:
            return
        self._closed = True
        try:
            message = await self.card.ensure()
        except Exception:
            message = None
        if message is not None:
            try:
                await message.edit(view=None)
            except Exception:
                pass
        self.controller._complete_rolling(self.thread_id)
        captured = getattr(self.controller, "_captured_msgs", None)
        if captured is not None and self.thread_id is not None:
            captured.pop(int(self.thread_id), None)

    async def start(self) -> None:
        if self._closed:
            return
        if not self._steps:
            message = await self.card.ensure()
            await message.edit(content="**Onboarding — Completed**", view=None)
            self._closed = True
            self.controller._complete_rolling(self.thread_id)
            return
        await self._render_step()

    async def _render_step(self) -> None:
        if self._closed:
            return
        if self._current_index >= len(self._steps):
            await self._finish()
            return
        question = self._steps[self._current_index]
        self._current_question = question
        self._waiting = False
        view = self._view_for_question(question)
        await self.card.render(
            self._current_index + 1,
            len(self._steps),
            question.label,
            question.help,
            self._summary_lines(),
            view,
            prompt=self._prompt_line(question),
        )

    def _summary_lines(self) -> list[str]:
        lines = []
        for question in self._answer_order:
            value = self._answers.get(question.qid)
            if value is None:
                continue
            label = question.label or question.qid
            lines.append(f"• **{label}:** {self._value_for_summary(value)}")
        return lines

    def _view_for_question(self, question: SheetQuestionRecord) -> discord.ui.View:
        qtype = (question.qtype or "").lower()
        if qtype == "bool":
            return self._bool_view(question)
        if qtype.startswith("single-select") or qtype.startswith("multi-select"):
            view = self._select_view(question)
            if view is not None:
                return view
        return self._enter_view(question)

    def _prompt_line(self, question: SheetQuestionRecord) -> str:
        qtype = (question.qtype or "").lower()
        if qtype == "bool":
            return "Tap **Yes** or **No** below."
        if qtype.startswith("single-select") or qtype.startswith("multi-select"):
            return "Choose from the dropdown to continue."
        return "Press **Enter answer** to respond."

    def _enter_view(self, question: SheetQuestionRecord) -> discord.ui.View:
        session = self

        class EnterAnswerView(discord.ui.View):
            def __init__(self) -> None:
                super().__init__(timeout=None)

            @discord.ui.button(
                label="Enter answer",
                style=discord.ButtonStyle.primary,
                custom_id=f"welcome.card.enter:{question.qid}",
            )
            async def _enter(  # type: ignore[override]
                self, interaction: discord.Interaction, _: discord.ui.Button
            ) -> None:
                await session._handle_enter(interaction)

        return EnterAnswerView()

    def _bool_view(self, question: SheetQuestionRecord) -> discord.ui.View:
        session = self

        async def submit(interaction: discord.Interaction, choice: bool) -> None:
            if not session._is_owner(getattr(interaction, "user", None)):
                try:
                    await interaction.response.send_message(
                        "Only the ticket owner can answer.", ephemeral=True
                    )
                except Exception:
                    pass
                return
            try:
                await interaction.response.defer()
            except discord.InteractionResponded:
                pass
            token = "yes" if choice else "no"
            await session._store_answer_and_advance(question, token)

        class BoolView(discord.ui.View):
            def __init__(self) -> None:
                super().__init__(timeout=None)

            @discord.ui.button(
                label="Yes",
                style=discord.ButtonStyle.success,
                custom_id=f"welcome.card.bool:{question.qid}:yes",
            )
            async def yes(  # type: ignore[override]
                self, interaction: discord.Interaction, _: discord.ui.Button
            ) -> None:
                await submit(interaction, True)

            @discord.ui.button(
                label="No",
                style=discord.ButtonStyle.danger,
                custom_id=f"welcome.card.bool:{question.qid}:no",
            )
            async def no(  # type: ignore[override]
                self, interaction: discord.Interaction, _: discord.ui.Button
            ) -> None:
                await submit(interaction, False)

        return BoolView()

    def _select_view(self, question: SheetQuestionRecord) -> discord.ui.View | None:
        options = parse_values_list(question.validate)
        if not options:
            options = [
                part.strip()
                for part in (question.note or "").split(",")
                if part.strip()
            ]
        if not options:
            return None

        qtype = (question.qtype or "").lower()
        max_values = 1
        if qtype.startswith("multi-select"):
            max_values = 3
            parts = [token for token in qtype.split("-") if token]
            for token in reversed(parts):
                if token.isdigit():
                    try:
                        max_values = max(1, int(token))
                    except (TypeError, ValueError):
                        max_values = 3
                    break
        max_values = min(max_values, len(options)) or 1

        session = self

        async def submit(interaction: discord.Interaction, values: list[str]) -> None:
            if not session._is_owner(getattr(interaction, "user", None)):
                try:
                    await interaction.response.send_message(
                        "Only the ticket owner can answer.", ephemeral=True
                    )
                except Exception:
                    pass
                return
            try:
                await interaction.response.defer()
            except discord.InteractionResponded:
                pass
            payload: Any
            if max_values > 1:
                payload = list(values)
            else:
                payload = values[0] if values else ""
            await session._store_answer_and_advance(question, payload)

        class SelectPrompt(discord.ui.View):
            def __init__(self) -> None:
                super().__init__(timeout=None)
                self.add_item(self._build_select())

            def _build_select(self) -> discord.ui.Select:
                class AnswerSelect(discord.ui.Select):
                    async def callback(self, interaction: discord.Interaction) -> None:
                        await submit(interaction, list(self.values))

                select = AnswerSelect(
                    placeholder="Select…",
                    min_values=1,
                    max_values=max_values,
                    options=[
                        discord.SelectOption(label=option, value=option)
                        for option in options
                    ],
                )
                return select

        return SelectPrompt()

    async def _handle_enter(self, interaction: discord.Interaction) -> None:
        if not self._is_owner(getattr(interaction, "user", None)):
            try:
                await interaction.response.send_message(
                    "Only the ticket owner can answer.", ephemeral=True
                )
            except Exception:
                pass
            return
        self._waiting = True
        owner_name = self._owner_display_name()
        view = discord.ui.View(timeout=None)
        view.add_item(
            discord.ui.Button(
                label=f"Waiting for {owner_name}…",
                disabled=True,
                style=discord.ButtonStyle.secondary,
            )
        )
        try:
            await interaction.response.edit_message(view=view)
        except discord.InteractionResponded:
            await interaction.edit_original_response(view=view)
        self._log_event("⌛", "waiting")

    def _value_tokens(self, value: Any) -> list[str]:
        if value is None:
            return []
        if isinstance(value, str):
            text = value.strip()
            return [text] if text else []
        if isinstance(value, Mapping):
            tokens: list[str] = []
            label = value.get("label") or value.get("value")
            if isinstance(label, str) and label.strip():
                tokens.append(label.strip())
            nested = value.get("values")
            if isinstance(nested, Iterable) and not isinstance(nested, (str, bytes, bytearray)):
                for item in nested:
                    tokens.extend(self._value_tokens(item))
            return tokens
        if isinstance(value, Iterable) and not isinstance(value, (str, bytes, bytearray)):
            tokens: list[str] = []
            for item in value:
                tokens.extend(self._value_tokens(item))
            return tokens
        text = str(value).strip()
        return [text] if text else []

    def _value_for_summary(self, value: Any) -> str:
        tokens = self._value_tokens(value)
        if tokens:
            return ", ".join(self._format_display_token(token) for token in tokens)
        return str(value)

    def _value_for_store(self, value: Any) -> str:
        tokens = self._value_tokens(value)
        if tokens:
            return ", ".join(tokens)
        return str(value)

    @staticmethod
    def _format_display_token(token: str) -> str:
        lowered = token.strip().lower()
        if lowered in {"yes", "no"}:
            return lowered.capitalize()
        return token

    def _answers_by_qid(self) -> dict[str, Any]:
        return dict(self._answers)

    async def _store_answer_and_advance(
        self,
        question: SheetQuestionRecord,
        value: Any,
        *,
        source_message_id: int | None = None,
    ) -> None:
        self._answers[question.qid] = value
        if question not in self._answer_order:
            self._answer_order.append(question)
        str_value = self._value_for_store(value)
        try:
            self.controller._record_rolling_answer(self.thread_id, question, str_value)
        except Exception:
            pass
        captured = getattr(self.controller, "_captured_msgs", None)
        if (
            captured is not None
            and self.thread_id is not None
            and source_message_id is not None
        ):
            try:
                captured.setdefault(int(self.thread_id), []).append(int(source_message_id))
            except Exception:
                pass
        self._log_event("✅", "answer")
        answers_by_qid = self._answers_by_qid()
        try:
            jump = rules.next_index_by_rules(
                self._current_index, list(self._steps), answers_by_qid
            )
        except Exception:
            jump = None
        if jump is None:
            self._current_index += 1
        else:
            self._current_index = jump
        self._current_question = None
        self._waiting = False
        await self._render_step()

    async def handle_message(self, message: discord.Message) -> bool:
        if self._closed or not self._waiting or self._current_question is None:
            return False
        if self.thread_id is not None:
            channel_identifier = getattr(message.channel, "id", None)
            try:
                if int(channel_identifier) != self.thread_id:
                    return False
            except (TypeError, ValueError):
                return False
        if not self._is_owner(message.author):
            return False
        raw = (message.content or "").strip()
        question = self._current_question
        ok, cleaned, hint = self._validate(question, raw)
        if not ok:
            if hint:
                await self.card.hint(hint)
            self._log_event("❌", "invalid", detail=hint)
            return True
        message_id = getattr(message, "id", None)
        deleted = False
        try:
            await message.delete()
            deleted = True
        except Exception:
            deleted = False
        await self._store_answer_and_advance(
            question,
            cleaned,
            source_message_id=None if deleted else message_id,
        )
        return True

    def _log_event(self, emoji: str, event: str, *, detail: str | None = None) -> None:
        if self.thread_id is None:
            return
        guild_obj = self.guild or getattr(self.thread, "guild", None)
        launch_log.info(
            "%s Onboarding — %s • user=%s • thread=%s • qid=%s%s",
            emoji,
            event,
            user_label(guild_obj, self.owner_id),
            channel_label(guild_obj, self.thread_id),
            getattr(self._current_question, "qid", "unknown"),
            f" • {detail}" if detail else "",
        )

    async def _finish(self) -> None:
        self._current_question = None
        message = await self.card.ensure()
        summary = self._summary_lines()
        content = "**Onboarding — Completed**"
        if summary:
            content += "\n" + "\n".join(summary)
        try:
            await message.edit(content=content, view=None)
        except Exception:
            pass
        await self._cleanup_captured_messages()
        self._closed = True
        self.controller._complete_rolling(self.thread_id)

    async def _cleanup_captured_messages(self) -> None:
        if self.thread_id is None:
            return
        if not get_onboarding_cleanup_after_summary():
            return
        captured = getattr(self.controller, "_captured_msgs", None)
        if not isinstance(captured, dict):
            return
        thread_key = int(self.thread_id)
        message_ids = list(captured.get(thread_key, []))
        if not message_ids:
            captured.pop(thread_key, None)
            return
        fetcher = getattr(self.thread, "fetch_message", None)
        if not callable(fetcher):
            captured.pop(thread_key, None)
            return
        for message_id in message_ids:
            try:
                fetched = await fetcher(message_id)
            except Exception:
                continue
            try:
                await fetched.delete()
            except Exception:
                pass
        captured.pop(thread_key, None)

    def _validate(
        self, question: SheetQuestionRecord, value: str
    ) -> tuple[bool, str, str | None]:
        if (question.qtype or "").lower().startswith("number"):
            return self._validate_number(question, value)
        return self._validate_text(question, value)

    def _validate_text(
        self, question: SheetQuestionRecord, value: str
    ) -> tuple[bool, str, str | None]:
        cleaned = value.strip()
        maxlen = question.maxlen or 0
        if maxlen and len(cleaned) > maxlen:
            return False, cleaned, f"Max {maxlen} characters."
        validate = (question.validate or "").strip()
        if validate.lower().startswith("regex:"):
            pattern = validate.split(":", 1)[1].strip()
            if pattern:
                try:
                    if not re.fullmatch(pattern, cleaned):
                        return False, cleaned, "Format doesn’t match expected pattern."
                except re.error:
                    log.warning(
                        "rolling_card: invalid regex",
                        extra={"qid": question.qid, "pattern": pattern},
                    )
        return True, cleaned, None

    def _validate_number(
        self, question: SheetQuestionRecord, value: str
    ) -> tuple[bool, str, str | None]:
        cleaned = value.strip()
        if not cleaned:
            return False, cleaned, "Numbers only (e.g., 71)."
        enforce_int, min_value, max_value, step = self._parse_numeric_bounds(question.validate)
        try:
            number = int(cleaned) if enforce_int else float(cleaned)
        except ValueError:
            return False, cleaned, "Numbers only (e.g., 71)."
        if (min_value is not None and number < min_value) or (
            max_value is not None and number > max_value
        ):
            if min_value is not None and max_value is not None:
                return (
                    False,
                    cleaned,
                    f"Number must be between {self._fmt_number(min_value, enforce_int)} and {self._fmt_number(max_value, enforce_int)}.",
                )
            if min_value is not None:
                return (
                    False,
                    cleaned,
                    f"Number must be at least {self._fmt_number(min_value, enforce_int)}.",
                )
            return (
                False,
                cleaned,
                f"Number must be at most {self._fmt_number(max_value, enforce_int)}.",
            )
        if step and min_value is not None:
            base = min_value
        else:
            base = 0
        if step:
            remainder = (number - base) / step
            if not math.isclose(remainder, round(remainder), rel_tol=1e-9, abs_tol=1e-9):
                return False, cleaned, f"Number must increase by steps of {self._fmt_number(step, enforce_int)}."
        return True, cleaned, None

    @staticmethod
    def _fmt_number(value: float, enforce_int: bool) -> str:
        if enforce_int:
            return str(int(value))
        return ("%g" % value).rstrip("0").rstrip(".") if isinstance(value, float) else str(value)

    @staticmethod
    def _parse_numeric_bounds(
        validate: str | None,
    ) -> tuple[bool, float | None, float | None, float | None]:
        if not validate:
            return False, None, None, None
        text = validate.strip()
        enforce_int = text.lower().startswith("int")
        remainder = text
        if ":" in text:
            prefix, suffix = text.split(":", 1)
            if prefix.lower() == "int":
                remainder = suffix
        tokens = re.split(r"[;,]", remainder)
        min_value: float | None = None
        max_value: float | None = None
        step: float | None = None
        for token in tokens:
            token = token.strip()
            if not token:
                continue
            match = re.match(r"(?i)(min|max|step)\s*=\s*(-?\d+(?:\.\d+)?)", token)
            if not match:
                continue
            key = match.group(1).lower()
            try:
                value = float(match.group(2))
            except ValueError:
                continue
            if key == "min":
                min_value = value
            elif key == "max":
                max_value = value
            elif key == "step":
                step = value
        return enforce_int, min_value, max_value, step
async def locate_welcome_message(thread: discord.Thread) -> discord.Message | None:
    """Return the welcome greeting message for ``thread`` when available."""

    starter = getattr(thread, "starter_message", None)
    if starter is not None:
        return starter

    parent = getattr(thread, "parent", None)
    if parent is not None:
        parent_fetch = getattr(parent, "fetch_message", None)
        if callable(parent_fetch):
            try:
                return await parent_fetch(int(thread.id))
            except Exception:
                pass

    history = getattr(thread, "history", None)
    if callable(history):
        try:
            async for candidate in history(limit=5, oldest_first=True):
                return candidate
        except Exception:
            pass

    return None


def extract_target_from_message(
    message: discord.Message | None,
) -> tuple[int | None, int | None]:
    """Return ``(target_user_id, message_id)`` extracted from ``message``."""

    target_id: int | None = None
    message_id: int | None = None

    if message is None:
        return target_id, message_id

    raw_message_id = getattr(message, "id", None)
    if raw_message_id is not None:
        try:
            message_id = int(raw_message_id)
        except (TypeError, ValueError):
            message_id = None

    for user in getattr(message, "mentions", []) or []:
        if getattr(user, "bot", False):
            continue
        user_id = getattr(user, "id", None)
        if user_id is None:
            continue
        try:
            target_id = int(user_id)
        except (TypeError, ValueError):
            continue
        break

    return target_id, message_id


class BaseWelcomeController:
    """Shared orchestration logic for welcome/promo onboarding flows."""

    def __init__(self, bot: commands.Bot, *, flow: str) -> None:
        self.bot = bot
        self.flow = flow
        self._ready_evt = asyncio.Event()
        self._threads: Dict[int, discord.Thread] = {}
        self._questions: Dict[int, list[Question]] = {}
        self.questions_by_thread = self._questions
        self.answers_by_thread: Dict[int, dict[str, Any]] = {}
        self._select_messages: Dict[int, discord.Message] = {}
        self._preview_messages: Dict[int, discord.Message] = {}
        self._preview_logged: set[int] = set()
        self._sources: Dict[int, str] = {}
        self._allowed_users: Dict[int, set[int]] = {}
        self._panel_messages: Dict[int, int] = {}
        self._prefetched_panels: Dict[int, discord.Message] = {}
        self._initiators: Dict[int, discord.abc.User | discord.Member | None] = {}
        self._target_users: Dict[int, int | None] = {}
        self._target_message_ids: Dict[int, int | None] = {}
        self.retry_message_ids: Dict[int, int] = {}
        self.answers_by_thread: Dict[int | None, dict[str, Any]] = {}
        recruiter_attr = getattr(self, "recruiter_role_ids", None) or getattr(self, "RECRUITER_ROLE_IDS", None)
        if recruiter_attr:
            self.recruiter_role_ids = list(recruiter_attr)
        else:
            try:
                self.recruiter_role_ids = list(get_recruiter_role_ids())
            except Exception:
                self.recruiter_role_ids = []

    async def wait_until_ready(self, timeout: float = 0.0) -> bool:
        if timeout and timeout > 0:
            try:
                await asyncio.wait_for(self._ready_evt.wait(), timeout=timeout)
                return True
            except asyncio.TimeoutError:
                return self._ready_evt.is_set()
        await self._ready_evt.wait()
        return True

    async def log_event(self, level: str, event: str, **fields: Any) -> None:
        if diag.is_enabled():
            await diag.log_event(level, event, **fields)

    def get_questions(self, thread_id: int | None) -> list[dict[str, Any]]:
        return [
            {"id": "ign", "label": "Your in-game name", "kind": "text"},
            {
                "id": "vibe",
                "label": "Preferred clan vibe",
                "kind": "choice",
                "choices": ["Casual", "Balanced", "Competitive"],
            },
            {"id": "tz", "label": "Timezone (e.g., CET, PST)", "kind": "tz"},
        ]

    def render_step(self, thread_id: int | None, step: int) -> str:
        questions = self.get_questions(thread_id)
        step = max(0, min(step, len(questions)))
        key = int(thread_id) if thread_id is not None else None
        answers = self.answers_by_thread.setdefault(key, {})
        if step >= len(questions):
            return "Reviewing your answers…"
        question = questions[step]
        current = answers.get(question["id"])
        hint = f"\n\n_Current:_ **{current}**" if current else ""
        return f"**Step {step + 1} of {len(questions)}**\n{question['label']}{hint}"

    async def capture_step(self, interaction: discord.Interaction, thread_id: int | None, step: int) -> None:
        return None

    def is_finished(self, thread_id: int | None, step: int) -> bool:
        return step >= len(self.get_questions(thread_id))

    async def set_answer(self, thread_id: int | None, key: str, value: str) -> None:
        dictionary = self.answers_by_thread.setdefault(int(thread_id) if thread_id is not None else None, {})
        dictionary[key] = value

    async def finish_and_summarize(self, interaction: discord.Interaction, thread_id: int | None) -> None:
        from discord import AllowedMentions

        key = int(thread_id) if thread_id is not None else None
        answers = dict(self.answers_by_thread.get(key, {}))
        user = getattr(interaction, "user", None)
        embed = self._make_summary_embed(user, answers, interaction.channel)

        await interaction.response.edit_message(content="✅ Collected. Posting summary…", view=None)

        role_ids = [rid for rid in (self.recruiter_role_ids or []) if rid]
        mentions = " ".join(f"<@&{rid}>" for rid in role_ids)

        await interaction.channel.send(
            content=mentions or None,
            embed=embed,
            allowed_mentions=AllowedMentions(everyone=False, users=False, roles=True),
        )

        if key in self.answers_by_thread:
            del self.answers_by_thread[key]

        await self.log_event("info", "onboard_finished", thread_id=thread_id, pinged_roles=len(role_ids))

    def _make_summary_embed(
        self,
        user: discord.abc.User | discord.Member | None,
        answers: dict[str, Any],
        thread: discord.abc.MessageableChannel | None,
    ) -> discord.Embed:
        embed = discord.Embed(title="New Onboarding", description=f"Applicant: {getattr(user, 'mention', 'unknown')}")
        embed.add_field(name="IGN", value=answers.get("ign", "—"), inline=True)
        embed.add_field(name="Clan vibe", value=answers.get("vibe", "—"), inline=True)
        embed.add_field(name="Timezone", value=answers.get("tz", "—"), inline=True)
        try:
            embed.add_field(name="Thread", value=f"[Open thread]({thread.jump_url})", inline=False)
        except Exception:
            pass
        embed.set_footer(text="C1C Onboarding")
        return embed

    def _thread_for(self, thread_id: int) -> discord.Thread | None:
        return self._threads.get(thread_id)

    def diag_target_user_id(self, thread_id: int) -> int | None:
        """Return the cached target recruit identifier for diagnostics."""

        return self._target_users.get(thread_id)

    @staticmethod
    def _question_key(question: Question | dict[str, Any]) -> str:
        if hasattr(question, "qid"):
            value = getattr(question, "qid")
            return str(value)
        if isinstance(question, dict):
            candidate = question.get("id") or question.get("qid")
            if candidate is not None:
                return str(candidate)
        return ""

    def _question_meta(self, question: Question | dict[str, Any]) -> dict[str, Any]:
        meta: dict[str, Any] = {
            "qid": self._question_key(question),
            "label": "",
            "type": "",
            "validate": None,
            "help": None,
            "note": None,
        }
        if isinstance(question, dict):
            meta["label"] = str(question.get("label") or question.get("text") or "")
            meta["type"] = str(
                question.get("type")
                or question.get("qtype")
                or question.get("kind")
                or ""
            )
            meta["validate"] = question.get("validate")
            meta["help"] = question.get("help")
            meta["note"] = question.get("note")
        else:
            meta["label"] = str(getattr(question, "label", ""))
            meta["type"] = str(
                getattr(question, "type", None)
                or getattr(question, "qtype", None)
                or ""
            )
            meta["validate"] = getattr(question, "validate", None)
            meta["help"] = getattr(question, "help", None)
            meta["note"] = getattr(question, "note", None)
        return meta

    def _has_sheet_regex(self, meta: dict[str, Any]) -> bool:
        return bool(_sheet_regex(meta))

    @staticmethod
    def _question_type_value(question: Question | dict[str, Any]) -> str:
        if isinstance(question, dict):
            value = question.get("type") or question.get("qtype") or question.get("kind")
        else:
            value = getattr(question, "type", None)
            if not value:
                value = getattr(question, "qtype", None)
        return str(value or "")

    @staticmethod
    def _question_options(question: Question | dict[str, Any]) -> list[Any]:
        raw: Any
        if isinstance(question, dict):
            raw = question.get("options") or question.get("choices")
        else:
            raw = getattr(question, "options", None)
        if isinstance(raw, Sequence):
            return list(raw)
        qtype = BaseWelcomeController._question_type_value(question).strip().lower()
        if not qtype.startswith("single-select") and not qtype.startswith("multi-select"):
            return []
        if isinstance(question, dict):
            note = question.get("note")
        else:
            note = getattr(question, "note", None)
        tokens: list[str] = []
        if isinstance(note, str) and note.strip():
            tokens = [token.strip() for token in note.replace("\n", ",").split(",") if token.strip()]
        elif isinstance(question, dict):
            validate = question.get("validate")
            if isinstance(validate, str) and validate.strip():
                tokens = [token.strip() for token in validate.replace("\n", ",").split(",") if token.strip()]
        else:
            validate = getattr(question, "validate", None)
            if isinstance(validate, str) and validate.strip():
                tokens = [token.strip() for token in validate.replace("\n", ",").split(",") if token.strip()]
        if tokens:
            return [{"label": token, "value": token} for token in tokens]
        return []

    def validate_answer(self, meta: dict[str, Any], raw: str) -> tuple[bool, str | None, str | None]:
        return validate_answer(meta, raw)

    async def _send_validation_error(
        self,
        interaction: discord.Interaction,
        thread_id: int,
        meta: dict[str, Any],
        message: str | None,
    ) -> None:
        label = meta.get("label") or meta.get("qid") or "This question"
        notice = message or "Input does not match the required format."
        await _safe_ephemeral(interaction, f"⚠️ **{label}** • {notice}")

    def _answer_for(self, thread_id: int, key: str) -> Any:
        answers = self.answers_by_thread.get(thread_id)
        if answers and key in answers:
            return answers[key]
        session = store.get(thread_id)
        if session and session.answers:
            return session.answers.get(key)
        return None

    def _answer_present(self, question: Question | dict[str, Any], value: Any) -> bool:
        if value is None:
            return False
        qtype = self._question_type_value(question).strip().lower()
        if qtype in SELECT_TYPES:
            return _has_select_answer(value)
        if qtype == "number":
            return value is not None
        if isinstance(value, str):
            return bool(value.strip())
        if isinstance(value, (int, float)):
            return True
        if isinstance(value, dict):
            return bool(value)
        if isinstance(value, Iterable):
            return any(True for _ in value)
        return bool(value)

    @staticmethod
    def _canonical_bool(value: Any) -> str | None:
        if isinstance(value, bool):
            return "yes" if value else "no"
        if isinstance(value, str):
            text = value.strip().lower()
            if not text:
                return None
            if text in {"yes", "y", "true", "1"}:
                return "yes"
            if text in {"no", "n", "false", "0"}:
                return "no"
        if isinstance(value, (int, float)):
            return "yes" if value else "no"
        return None

    def _question_for(self, thread_id: int, key: str) -> Question | dict[str, Any] | None:
        questions = self._questions.get(thread_id) or []
        for question in questions:
            if self._question_key(question) == key:
                return question
        return None

    async def set_answer(self, thread_id: int, key: str, value: Any) -> None:
        answers = self.answers_by_thread.setdefault(thread_id, {})
        question = self._question_for(thread_id, key)
        qtype = self._question_type_value(question).strip().lower() if question is not None else ""
        normalized = value
        if isinstance(value, str):
            text = value.strip()
            normalized = text if text else None
        if qtype == "bool":
            token = self._canonical_bool(value)
            normalized = token if token is not None else (normalized if isinstance(normalized, str) else normalized)
        if normalized is None or (isinstance(normalized, str) and not normalized.strip()):
            answers.pop(key, None)
        elif isinstance(normalized, (list, tuple)) and not normalized:
            answers.pop(key, None)
        elif isinstance(normalized, dict) and not normalized:
            answers.pop(key, None)
        else:
            answers[key] = normalized

        session = store.get(thread_id)
        if session is not None:
            session.answers = session.answers or {}
            if normalized is None or (isinstance(normalized, str) and not normalized.strip()):
                session.answers.pop(key, None)
            elif isinstance(normalized, (list, tuple)) and not normalized:
                session.answers.pop(key, None)
            elif isinstance(normalized, dict) and not normalized:
                session.answers.pop(key, None)
            else:
                session.answers[key] = normalized
            try:
                session.visibility = rules.evaluate_visibility(
                    self._questions.get(thread_id, []), session.answers
                )
            except Exception:
                log.warning("failed to recompute visibility during inline capture", exc_info=True)

    def has_answer(self, thread_id: int, question: Question | dict[str, Any]) -> bool:
        key = self._question_key(question)
        if not key:
            return False
        value = self._answer_for(thread_id, key)
        return self._answer_present(question, value)

    def _visibility_map(self, thread_id: int) -> dict[str, dict[str, str]]:
        session = store.get(thread_id)
        if session is None:
            return {}
        return session.visibility or {}

    def _visible_indices(self, thread_id: int) -> list[int]:
<<<<<<< HEAD
        questions = self._questions.get(thread_id) or []
        visibility = self._visibility_map(thread_id)
        indices: list[int] = []
        for idx, question in enumerate(questions):
            qid = self._question_key(question)
            if not qid:
                indices.append(idx)
                continue
            if _visible_state(visibility, qid) != "skip":
                indices.append(idx)
        return indices

    def resolve_step(
        self,
        thread_id: int,
        step: int,
        *,
        direction: int = 1,
    ) -> tuple[int | None, Question | dict[str, Any] | None]:
        questions = self._questions.get(thread_id) or []
=======
        questions = self._questions.get(thread_id) or []
        visibility = self._visibility_map(thread_id)
        indices: list[int] = []
        for idx, question in enumerate(questions):
            qid = self._question_key(question)
            if not qid:
                indices.append(idx)
                continue
            if _visible_state(visibility, qid) != "skip":
                indices.append(idx)
        return indices

    def resolve_step(
        self,
        thread_id: int,
        step: int,
        *,
        direction: int = 1,
    ) -> tuple[int | None, Question | dict[str, Any] | None]:
        questions = self._questions.get(thread_id) or []
>>>>>>> 5e2c6075
        if not questions:
            return None, None

        total = len(questions)
        if direction >= 0 and step >= total:
            return None, None
        if direction < 0 and step < 0:
            return None, None

        if step < 0:
            idx = 0 if direction >= 0 else total - 1
        elif step >= total:
            idx = total - 1
        else:
            idx = step

        visibility = self._visibility_map(thread_id)
        while 0 <= idx < total:
            question = questions[idx]
            qid = self._question_key(question)
            if not qid or _visible_state(visibility, qid) != "skip":
                return idx, question
            idx += 1 if direction >= 0 else -1
        return None, None

    def next_visible_step(self, thread_id: int, current_step: int) -> int | None:
        next_index, _ = self.resolve_step(thread_id, current_step + 1, direction=1)
        return next_index

    def previous_visible_step(self, thread_id: int, current_step: int) -> int | None:
        prev_index, _ = self.resolve_step(thread_id, current_step - 1, direction=-1)
        return prev_index

    def _progress_label(self, thread_id: int, index: int) -> str:
        visible = self._visible_indices(thread_id)
        if not visible:
            total = max(len(self._questions.get(thread_id) or []), 1)
            return f"{index + 1}/{total}"
        try:
            position = visible.index(index)
        except ValueError:
            total = max(len(visible), 1)
            return f"{index + 1}/{total}"
        total = max(len(visible), 1)
        return f"{position + 1}/{total}"

    def is_finished(self, thread_id: int, step: int) -> bool:
        next_index, _ = self.resolve_step(thread_id, step, direction=1)
        return next_index is None

    def render_step(self, thread_id: int, step: int) -> str:
        questions = self._questions.get(thread_id) or []
        if not questions:
            return "No onboarding questions are configured for this flow yet."

        resolved_index, question = self.resolve_step(thread_id, step, direction=1)
        if resolved_index is None or question is None:
            return "All onboarding questions are complete."

        label = getattr(question, "label", None)
        if isinstance(question, dict):
            label = question.get("label") or question.get("text") or label
        label = label or str(question)

        key = self._question_key(question)
        stored = self._answer_for(thread_id, key)
        formatted = _preview_value_for_question(question, stored)
<<<<<<< HEAD
        help_text = getattr(question, "help", None)
        if isinstance(question, dict):
            help_text = question.get("help", help_text)

        parts: list[str] = []
        progress = self._progress_label(thread_id, resolved_index)
        if progress:
            parts.append(f"**Onboarding • {progress}**")
        parts.append(f"## {label}")
        if help_text:
            parts.append(f"_{help_text}_")

        if formatted:
            parts.append(f"**Current answer:** {formatted}")
        else:
            options = self._question_options(question)
            qtype_text = self._question_type_value(question).strip().lower()
            if qtype_text == "bool":
                parts.append("Tap **Yes** or **No** below.")
            elif not options and not self._answer_present(question, stored):
                parts.append("Press **Enter answer** to respond.")

        return "\n\n".join(part for part in parts if part)
=======
        parts = [label]
        if formatted:
            parts.append(f"Current answer: {formatted}")
        else:
            options = getattr(question, "options", None)
            if isinstance(question, dict):
                options = question.get("options") or question.get("choices")
            uses_text_prompt = not options
            if uses_text_prompt and not self._answer_present(question, stored):
                parts.append("Press **Enter answer** to respond.")
        return "\n\n".join(parts)
>>>>>>> 5e2c6075

    async def finish_inline_wizard(
        self,
        thread_id: int,
        interaction: discord.Interaction,
        *,
        message: discord.Message | None = None,
    ) -> None:
        answers = self.answers_by_thread.get(thread_id, {})
        if message is None:
            message = getattr(interaction, "message", None)
        notice = "✅ Collected. Posting summary…"
        try:
            if interaction is not None and not interaction.response.is_done():
                await interaction.response.edit_message(content=notice, view=None)
            elif message is not None:
                await message.edit(content=notice, view=None)
        except Exception:
            log.warning("failed to update wizard completion message", exc_info=True)

        thread: discord.Thread | None = None
        if message is not None:
            channel = getattr(message, "channel", None)
            if isinstance(channel, discord.Thread):
                thread = channel
        if thread is None:
            thread = self._threads.get(thread_id)
        if thread is None:
            return

        session = store.get(thread_id)
        visibility = None
        if session is not None:
            session.answers = dict(answers)
            visibility = session.visibility
        else:
            session = store.ensure(thread_id, flow=self.flow, schema_hash=schema_hash(self.flow))
            session.answers = dict(answers)
            visibility = session.visibility

        try:
            summary_author = self._resolve_summary_author(thread, interaction)
        except Exception:
            log.warning("failed to resolve summary author; falling back to thread owner", exc_info=True)
            summary_author = getattr(thread, "owner", None) or interaction.user

        schema = session.schema_hash if session else schema_hash(self.flow)
        summary_embed = build_summary_embed(
            self.flow,
            dict(answers),
            summary_author,
            schema or "",
            visibility,
        )

        recruiter_ids = list(getattr(self, "recruiter_role_ids", []) or [])
        if not recruiter_ids:
            recruiter_ids = list(getattr(self, "RECRUITER_ROLE_IDS", []) or [])
        mention_text = " ".join(f"<@&{int(role_id)}>" for role_id in recruiter_ids if role_id)
        allowed_mentions = discord.AllowedMentions(roles=True, users=False, everyone=False)
        try:
            await thread.send(
                content=mention_text or None,
                embed=summary_embed,
                allowed_mentions=allowed_mentions if mention_text else None,
            )
        except Exception:
            log.warning("failed to post onboarding summary", exc_info=True)
        else:
            await logs.send_welcome_log(
                "info",
                result="completed",
                view="inline",
                source=self._sources.get(thread_id, "unknown"),
                schema=session.schema_hash if session else None,
                details=_final_fields(self._questions.get(thread_id, []), dict(answers)),
                **self._log_fields(thread_id, actor=getattr(interaction, "user", None)),
            )

        self.answers_by_thread.pop(thread_id, None)
        self._cleanup_session(thread_id)

    def _log_fields(
        self,
        thread_id: int,
        *,
        actor: discord.abc.User | discord.Member | None | object = ...,
    ) -> dict[str, Any]:
        thread = self._thread_for(thread_id)
        context = logs.thread_context(thread)
        context["flow"] = self.flow
        resolved_actor: discord.abc.User | discord.Member | None
        if actor is ...:
            resolved_actor = self._initiators.get(thread_id)
        else:
            resolved_actor = cast(discord.abc.User | discord.Member | None, actor)
        context["actor"] = logs.format_actor(resolved_actor)
        handle = logs.format_actor_handle(resolved_actor)
        if handle:
            context["actor_name"] = handle
        return context

    async def _send_panel_with_retry(
        self,
        thread: discord.Thread,
        *,
        content: str,
        view: discord.ui.View,
    ) -> discord.Message:
        last_error: Exception | None = None
        for delay in (0.0, *_PANEL_RETRY_DELAYS):
            if delay:
                await asyncio.sleep(delay)
            try:
                message = await thread.send(content, view=view)
                if getattr(message, "pinned", False):
                    try:
                        await message.unpin()
                    except Exception:
                        log.warning("failed to unpin welcome panel", exc_info=True)
                return message
            except Exception as exc:  # pragma: no cover - network
                last_error = exc
        assert last_error is not None  # for mypy
        await logs.send_welcome_exception(
            "error",
            last_error,
            **self._log_fields(int(thread.id), result="panel_failed"),
        )
        raise last_error

    async def run(
        self,
        thread: discord.Thread,
        initiator: discord.abc.User | discord.Member | None,
        schema_hash: str | None,
        questions: Sequence[Question],
        *,
        source: str,
    ) -> None:
        thread_id = int(thread.id)
        session = store.ensure(thread_id, flow=self.flow, schema_hash=schema_hash)
        session.answers = session.answers or {}
        session.visibility = rules.evaluate_visibility(questions, session.answers)
        self._threads[thread_id] = thread
        self._questions[thread_id] = list(questions)
        self._sources[thread_id] = source
        self._initiators[thread_id] = initiator
        panels.bind_controller(thread_id, self)

        allowed_ids: set[int] = set()
        self._allowed_users[thread_id] = allowed_ids

        await self._ensure_target_cached(thread_id)
        target_id = self._target_users.get(thread_id)
        if target_id is not None:
            allowed_ids.add(int(target_id))

        await self._start_modal_step(thread, session)
        self._ready_evt.set()

    async def _start_modal_step(
        self,
        thread: discord.Thread,
        session: SessionData,
        *,
        anchor: discord.Message | None = None,
    ) -> None:
        thread_id = int(thread.id)
        if anchor is None:
            anchor = self._prefetched_panels.pop(thread_id, None)
        modals = build_modals(
            self._questions[thread_id],
            session.visibility,
            session.answers,
            title_prefix=self._modal_title_prefix(),
        )
        if not modals:
            await self._start_select_step(thread, session)
            return

        store.set_pending_step(thread_id, {"kind": "inline", "index": 0})
        intro = self._modal_intro_text()
        target_id = self._target_users.get(thread_id)
        view = panels.OpenQuestionsPanelView(
            controller=self,
            thread_id=thread_id,
            target_user_id=target_id,
        )
        message_id = self._panel_messages.get(thread_id)
        message: discord.Message | None = None
        if anchor is not None:
            message = anchor
            anchor_id = getattr(anchor, "id", None)
            if anchor_id is not None:
                try:
                    self._panel_messages[thread_id] = int(anchor_id)
                except (TypeError, ValueError):
                    pass

        parent_channel = getattr(thread, "parent", None)
        try:
            parent_id_int = int(parent_channel.id) if parent_channel is not None else None
        except (TypeError, ValueError, AttributeError):
            parent_id_int = None

        base_log = self._log_fields(thread_id)
        base_log.update(
            {
                "view": "panel",
                "view_tag": panels.WELCOME_PANEL_TAG,
                "custom_id": panels.OPEN_QUESTIONS_CUSTOM_ID,
                "diag": base_log.get("diag") or f"{self.flow}_flow",
                "flow": self.flow,
                "thread_id": thread_id,
            }
        )
        if parent_id_int is not None:
            base_log.setdefault("parent_id", parent_id_int)
            base_log.setdefault("parent_channel_id", parent_id_int)

        posted_new_message = False

        if message is None and message_id:
            try:
                message = await thread.fetch_message(message_id)
            except discord.NotFound as exc:
                error_text = f"{exc.__class__.__name__}: {exc}"
                try:
                    stale_message_id = int(message_id)
                except (TypeError, ValueError):
                    stale_message_id = None
                stale_context = dict(base_log)
                stale_context.update(
                    {
                        "event": "stale_panel",
                        "result": "stale_panel",
                        "message_id": stale_message_id,
                        "error": error_text,
                        "details": "view=panel; source=emoji",
                    }
                )
                await logs.send_welcome_log("warn", **stale_context)

                try:
                    message = await self._send_panel_with_retry(thread, content=intro, view=view)
                except Exception:
                    return
                posted_new_message = True
                message_id = int(message.id)
                self._panel_messages[thread_id] = message_id
            except Exception as exc:
                error_context = dict(base_log)
                try:
                    error_context.setdefault("message_id", int(message_id))
                except (TypeError, ValueError):
                    pass
                error_context.update(
                    {
                        "event": "stale_panel",
                        "result": "stale_panel",
                    }
                )
                await logs.send_welcome_exception("warn", exc, **error_context)

        if message is None:
            try:
                message = await self._send_panel_with_retry(thread, content=intro, view=view)
            except Exception:
                return
            posted_new_message = True
            self._panel_messages[thread_id] = message.id
            message_id = int(message.id)
        else:
            message_id = int(getattr(message, "id", message_id))
            if not posted_new_message:
                await message.edit(content=intro, view=view)
                if getattr(message, "pinned", False):
                    try:
                        await message.unpin()
                    except Exception:
                        log.warning("failed to unpin welcome panel", exc_info=True)

        panels.register_panel_message(thread_id, message.id)

        panel_log_context = dict(base_log)
        panel_log_context.update(
            {
                "event": "panel_posted",
                "result": "posted" if posted_new_message else "refreshed",
                "source": self._sources.get(thread_id),
                "message_id": int(message.id),
                "custom_id": panels.OPEN_QUESTIONS_CUSTOM_ID,
                "view_timeout": view.timeout,
                "disable_on_timeout": getattr(view, "disable_on_timeout", None),
            }
        )
        await logs.send_welcome_log(
            "info" if posted_new_message else "debug",
            **panel_log_context,
        )
        if diag.is_enabled():
            parent_id = getattr(thread, "parent_id", None)
            try:
                parent_id_int = int(parent_id) if parent_id is not None else None
            except (TypeError, ValueError):
                parent_id_int = None
            target_user_id = self._target_users.get(thread_id)
            await diag.log_event(
                "info",
                "panel_posted",
                message_id=int(message.id),
                thread_id=thread_id,
                parent_id=parent_id_int,
                schema_id=session.schema_hash,
                custom_id=panels.OPEN_QUESTIONS_CUSTOM_ID,
                view_timeout=view.timeout,
                disable_on_timeout=getattr(view, "disable_on_timeout", None),
                target_user_id=target_user_id,
                ambiguous_target=target_user_id is None,
            )

    async def _start_select_step(self, thread: discord.Thread, session: SessionData) -> None:
        thread_id = int(thread.id)
        async def gate(interaction: discord.Interaction) -> bool:
            allowed, _ = await self.check_interaction(thread_id, interaction)
            return allowed

        pending = session.pending_step or {}
        page = int(pending.get("page", 0))
        view = build_select_view(
            self._questions[thread_id],
            session.visibility,
            session.answers,
            interaction_check=gate,
            page=page,
        )
        if view is None:
            await self._show_preview(thread, session)
            return

        view.on_change = self._select_changed(thread_id)
        view.on_complete = self._select_completed(thread_id)
        view.on_page_change = self._select_page_updated(thread_id)
        store.set_pending_step(thread_id, {"kind": "select", "index": 0, "page": view.page})
        content = self._select_intro_text()
        message = self._select_messages.get(thread_id)
        if message:
            await message.edit(content=content, view=view)
        else:
            message = await thread.send(content, view=view)
            self._select_messages[thread_id] = message
        await logs.send_welcome_log(
            "debug",
            view="select",
            result="ready",
            **self._log_fields(thread_id),
        )

    def build_modal_stub(self, thread_id: int, *, index: Optional[int] = None) -> WelcomeQuestionnaireModal:
        session = store.get(thread_id)
        questions = self._questions.get(thread_id)
        answers = session.answers if session else {}
        visibility = session.visibility if session else {}
        pending = session.pending_step or {} if session else {}
        step_index = index if index is not None else int(pending.get("index", 0) or 0)

        modals = build_modals(
            questions or [],
            visibility,
            answers,
            title_prefix=self._modal_title_prefix(),
        )

        if modals:
            if step_index < 0:
                step_index = 0
            if step_index >= len(modals):
                step_index = len(modals) - 1
            modal = modals[step_index]
            modal.submit_callback = self._modal_submitted(thread_id, list(modal.questions), modal.step_index)
        else:
            modal = WelcomeQuestionnaireModal(
                questions=[],
                step_index=0,
                total_steps=1,
                title_prefix=self._modal_title_prefix(),
                answers=answers,
                visibility=visibility,
                on_submit=self._modal_submitted(thread_id, [], 0),
            )

        setattr(modal, "_c1c_thread_id", thread_id)
        setattr(modal, "_c1c_index", getattr(modal, "step_index", 0))
        return modal

    async def get_or_load_questions(
        self,
        thread_id: int,
        *,
        session: SessionData | None = None,
    ) -> list[Question] | None:
        questions = self._questions.get(thread_id)
        if questions:
            return questions
        restored = await self._rehydrate_questions(thread_id, session=session)
        if restored:
            return self._questions.get(thread_id)
        return None

    async def prompt_retry(self, interaction: discord.Interaction, thread_id: int) -> None:
        thread = self._threads.get(thread_id)
        if thread is None and isinstance(interaction.channel, discord.Thread):
            thread = interaction.channel
        if thread is None:
            return
        try:
            await thread.send("Something blinked. Tap **Open questions** again to continue.")
        except Exception:
            log.warning("failed to post retry prompt", exc_info=True)

    async def prompt_next(self, interaction: discord.Interaction, thread_id: int, next_idx: int) -> None:
        thread = self._threads.get(thread_id)
        if thread is None and isinstance(interaction.channel, discord.Thread):
            thread = interaction.channel
        if thread is None:
            return
        view = self.make_next_button(thread_id, next_idx)
        try:
            await thread.send("Next up…", view=view)
        except Exception:
            log.warning("failed to post next-step prompt", exc_info=True)

    def make_next_button(self, thread_id: int, next_idx: int) -> NextStepView:
        return NextStepView(self, thread_id, next_idx)

    async def render_inline_step(
        self,
        interaction: discord.Interaction,
        thread_id: int,
        *,
        index: int | None = None,
        context: dict[str, Any] | None = None,
    ) -> None:
        diag_state = diag.interaction_state(interaction)
        diag_state["thread_id"] = thread_id
        diag_state["view"] = "inline"
        data = getattr(interaction, "data", None)
        if isinstance(data, dict):
            diag_state["custom_id"] = data.get("custom_id")
        target_user_id = self._target_users.get(thread_id)
        diag_state["target_user_id"] = target_user_id
        diag_state["ambiguous_target"] = target_user_id is None

        response = getattr(interaction, "response", None)
        followup = getattr(interaction, "followup", None)
        response_done = False
        if response is not None:
            is_done = getattr(response, "is_done", None)
            if callable(is_done):
                try:
                    response_done = bool(is_done())
                except Exception:
                    response_done = False
            elif isinstance(is_done, bool):
                response_done = is_done
        if response_done:
            diag_state["response_is_done"] = True

        session = store.get(thread_id)
        if session is None:
            session = store.ensure(thread_id, flow=self.flow, schema_hash=schema_hash(self.flow))

        try:
            questions_for_thread = await self.get_or_load_questions(thread_id, session=session)
        except Exception:
            log.warning("failed to load questions for inline wizard", exc_info=True)
            raise

        if not questions_for_thread:
            raise RuntimeError("no questions available for inline wizard")

        if not session.visibility:
            try:
                session.visibility = rules.evaluate_visibility(
                    questions_for_thread,
                    session.answers,
                )
            except Exception:
                session.visibility = {}

        pending = session.pending_step or {}
        if index is None:
            raw_index = pending.get("index", 0) if isinstance(pending, dict) else 0
            try:
                index = int(raw_index)
            except (TypeError, ValueError):
                index = 0
        total_questions = len(questions_for_thread)
        if total_questions <= 0:
            raise RuntimeError("no inline steps available")
        resolved_index, _ = self.resolve_step(thread_id, index, direction=1)
        if resolved_index is None:
            store.set_pending_step(thread_id, None)
            content = "All onboarding questions are complete."
            wizard: panels.OnboardWizard | None = None
        else:
            index = resolved_index
            store.set_pending_step(thread_id, {"kind": "inline", "index": index})
            try:
                content = self.render_step(thread_id, index)
            except Exception:
                log.warning("failed to render inline step", exc_info=True)
                raise
            wizard = panels.OnboardWizard(self, thread_id, step=index)

        diag_state["step_index"] = index
        diag_state["total_steps"] = total_questions

        send_callable: Callable[..., Awaitable[Any]] | None
        uses_followup = False
        if response_done:
            send_callable = getattr(followup, "send", None)
            uses_followup = True
        else:
            send_callable = getattr(response, "send_message", None)

        if not callable(send_callable):
            if diag.is_enabled():
                await diag.log_event(
                    "warning",
                    "inline_launch_skipped",
                    skip_reason="no_send_callable",
                    **diag_state,
                )
            return

        message: discord.Message | None = None
        try:
            if uses_followup:
                message = await send_callable(content=content, view=wizard)  # type: ignore[misc]
            else:
                await send_callable(content=content, view=wizard)
        except Exception as exc:
            if diag.is_enabled():
                await diag.log_event(
                    "warning",
                    "inline_launch_failed",
                    exception_type=exc.__class__.__name__,
                    exception_message=str(exc),
                    **diag_state,
                )
            raise
        else:
            if not uses_followup:
                try:
                    message = await interaction.original_response()
                except Exception:
                    message = None
            if diag.is_enabled():
                await diag.log_event("info", "inline_wizard_posted", **diag_state)

<<<<<<< HEAD
        if message is not None and wizard is not None:
=======
        if message is not None:
>>>>>>> 5e2c6075
            wizard.attach(message)

        log_payload = self._log_fields(thread_id, actor=getattr(interaction, "user", None))
        if context is not None:
            log_payload.update(context)
        log_payload.setdefault("source", self._sources.get(thread_id, "unknown"))
        await logs.send_welcome_log(
            "debug",
            view="inline",
            result="launched",
            index=index,
            **log_payload,
        )

    async def start_session_from_button(
        self,
        thread_id: int,
        *,
        actor_id: int | None = None,
        channel: discord.abc.Messageable | None = None,
        guild: discord.Guild | None = None,
        interaction: discord.Interaction,
    ) -> None:
        context = {
            "view": "panel",
            "view_tag": panels.WELCOME_PANEL_TAG,
            "custom_id": panels.OPEN_QUESTIONS_CUSTOM_ID,
        }
        allowed, _ = await self.check_interaction(thread_id, interaction, context=context)
        if not allowed:
            return

        try:
            await self.render_inline_step(
                interaction,
                thread_id,
                context={"source": self._sources.get(thread_id, "panel")},
            )
        except Exception:
            log.warning("failed to launch inline onboarding wizard", exc_info=True)
            raise

    async def finish_onboarding(
        self,
        interaction: discord.Interaction,
        thread_id: int,
        *,
        session: SessionData,
        thread: discord.Thread,
    ) -> None:
        await self._start_select_step(thread, session)
        refreshed = store.get(thread_id)
        pending = refreshed.pending_step if refreshed is not None else None
        if not pending:
            try:
                await thread.send("All set. A recruiter will review your answers shortly.")
            except Exception:
                log.warning("failed to send onboarding completion notice", exc_info=True)

    def _select_changed(self, thread_id: int) -> Callable[[discord.Interaction, Question, list[str]], Awaitable[None]]:
        async def handler(
            interaction: discord.Interaction,
            question: Question,
            values: list[str],
        ) -> None:
            allowed, _ = await self.check_interaction(thread_id, interaction)
            if not allowed:
                return
            await self._handle_select_change(thread_id, interaction, question, values)

        return handler

    def _select_completed(self, thread_id: int) -> Callable[[discord.Interaction], Awaitable[None]]:
        async def handler(interaction: discord.Interaction) -> None:
            allowed, _ = await self.check_interaction(thread_id, interaction)
            if not allowed:
                return
            await self._handle_select_complete(thread_id, interaction)

        return handler

    async def _handle_modal_launch(
        self,
        thread_id: int,
        interaction: discord.Interaction,
        *,
        context: dict[str, Any] | None = None,
    ) -> None:
        await self.render_inline_step(interaction, thread_id, context=context)

    async def _rehydrate_questions(
        self,
        thread_id: int,
        *,
        session: SessionData | None,
    ) -> bool:
        """Best-effort attempt to restore question state for a thread."""

        questions = self._questions.get(thread_id)
        if questions:
            return True

        try:
            from shared.sheets import onboarding_questions
        except Exception:
            return False

        try:
            refreshed = onboarding_questions.get_questions(self.flow)
        except Exception:
            log.warning(
                "failed to rehydrate welcome questions", exc_info=True
            )
            raise

        self._questions[thread_id] = list(refreshed)
        if session is not None:
            try:
                session.visibility = rules.evaluate_visibility(
                    self._questions[thread_id],
                    session.answers,
                )
            except Exception:
                log.warning(
                    "failed to recompute visibility during welcome rehydrate",
                    exc_info=True,
                )
        return True

    async def _restart_from_interaction(
        self,
        thread_id: int,
        interaction: discord.Interaction,
        *,
        context: dict[str, Any] | None = None,
    ) -> None:
        channel = interaction.channel if isinstance(interaction.channel, discord.Thread) else None
        thread = self._threads.get(thread_id) or channel
        message = getattr(interaction, "message", None)
        message_id = getattr(message, "id", None)

        log_payload = self._log_fields(thread_id, actor=interaction.user)
        if context is not None:
            log_payload.update(context)
        if thread is not None:
            log_payload.setdefault("thread", logs.format_thread(getattr(thread, "id", None)))
            parent_id = getattr(thread, "parent_id", None)
            if parent_id is not None:
                try:
                    log_payload.setdefault("parent_channel_id", int(parent_id))
                except (TypeError, ValueError):
                    pass
        if message_id is not None:
            try:
                log_payload.setdefault("message_id", int(message_id))
            except (TypeError, ValueError):
                pass
        log_payload["view"] = "panel"
        log_payload.setdefault("view_tag", panels.WELCOME_PANEL_TAG)
        log_payload.setdefault("custom_id", panels.OPEN_QUESTIONS_CUSTOM_ID)
        log_payload["result"] = "restarted"

        try:
            await interaction.response.defer(ephemeral=True)
        except discord.InteractionResponded:
            pass
        except Exception:
            log.warning("failed to defer restart notice", exc_info=True)

        await logs.send_welcome_log("info", **log_payload)

        self._cleanup_session(thread_id)

        if thread is None:
            failure = dict(log_payload)
            failure["result"] = "error"
            failure["reason"] = "thread_missing"
            await logs.send_welcome_log("error", **failure)
            return

        try:
            from modules.onboarding.welcome_flow import start_welcome_dialog

            panel_message = message if isinstance(message, discord.Message) else None
            panel_id = None
            if message_id is not None:
                try:
                    panel_id = int(message_id)
                except (TypeError, ValueError):
                    panel_id = None
            await start_welcome_dialog(
                thread,
                interaction.user,
                "panel_restart",
                bot=self.bot,
                panel_message_id=panel_id,
                panel_message=panel_message,
            )
        except Exception as exc:  # pragma: no cover - network restart errors
            error_payload = dict(log_payload)
            error_payload["result"] = "error"
            await logs.send_welcome_exception("error", exc, **error_payload)

    def _modal_submitted(
        self,
        thread_id: int,
        questions: Sequence[Question],
        index: int,
    ) -> Callable[[discord.Interaction, dict[str, str]], Awaitable[None]]:
        async def handler(
            interaction: discord.Interaction,
            values: dict[str, str],
        ) -> None:
            await self._handle_modal_submit(thread_id, interaction, questions, index, values)

        return handler

    async def _handle_modal_submit(
        self,
        thread_id: int,
        interaction: discord.Interaction,
        questions: Sequence[Question],
        index: int,
        values: dict[str, str],
    ) -> None:
        session = store.get(thread_id)
        thread = self._threads.get(thread_id)
        await interaction.response.defer(ephemeral=True)

        if session is None or thread is None:
            await logs.send_welcome_log(
                "warn",
                view="modal",
                result="inactive",
                index=index,
                **self._log_fields(thread_id, actor=interaction.user),
            )
            await _safe_ephemeral(interaction, "⚠️ This onboarding session is no longer active.")
            return

        questions_for_thread = await self.get_or_load_questions(thread_id, session=session)
        if not questions_for_thread:
            await logs.send_welcome_log(
                "warning",
                view="modal",
                result="questions_missing",
                index=index,
                **self._log_fields(thread_id, actor=interaction.user),
            )
            await _safe_ephemeral(
                interaction,
                "⚠️ Something blinked. Tap **Open questions** again to continue.",
            )
            await self.prompt_retry(interaction, thread_id)
            return

        if not session.visibility:
            try:
                session.visibility = rules.evaluate_visibility(
                    questions_for_thread,
                    session.answers,
                )
            except Exception:
                session.visibility = {}

        gate_context: dict[str, Any] = {
            "view": "modal",
            "view_tag": panels.WELCOME_PANEL_TAG,
            "custom_id": panels.OPEN_QUESTIONS_CUSTOM_ID,
            "view_id": panels.OPEN_QUESTIONS_CUSTOM_ID,
            "step_index": index,
            "flow": self.flow,
        }
        gate_context.setdefault("diag", f"{self.flow}_flow")
        schema_id = getattr(session, "schema_hash", None)
        if schema_id is not None:
            try:
                gate_context["schema_id"] = int(schema_id)
            except (TypeError, ValueError):
                gate_context["schema_id"] = schema_id

        allowed, _ = await self.check_interaction(
            thread_id,
            interaction,
            context=gate_context,
        )
        if not allowed:
            return

        modals_before = build_modals(
            questions_for_thread,
            session.visibility,
            session.answers,
            title_prefix=self._modal_title_prefix(),
        )
        total_before = len(modals_before)

        if total_before and index >= total_before:
            store.set_pending_step(thread_id, {"kind": "inline", "index": 0})
            await logs.send_welcome_log(
                "debug",
                view="modal",
                result="oob_reset",
                index=index,
                **self._log_fields(thread_id, actor=interaction.user),
            )
            await _safe_ephemeral(
                interaction,
                "⚠️ Let’s restart that section. Tap **Open questions** again in the thread.",
            )
            await self.prompt_retry(interaction, thread_id)
            return

        for question in questions:
            raw_value = values.get(question.qid, "")
            state = _visible_state(session.visibility, question.qid)
            required = bool(question.required) and state != "optional"
            answer = raw_value.strip()
            if required and not answer:
                await _safe_ephemeral(
                    interaction,
                    f"⚠️ **{question.label}** is required.",
                )
                return

            meta = self._question_meta(question)

            if not answer:
                await self.set_answer(thread_id, question.qid, None)
                continue

            ok, cleaned, err = self.validate_answer(meta, answer)
            if not ok:
                await self._send_validation_error(interaction, thread_id, meta, err)
                return

            if diag.is_enabled():
                await diag.log_event(
                    "info",
                    "welcome_validator_branch",
                    qid=meta.get("qid"),
                    have_regex=self._has_sheet_regex(meta),
                    type=meta.get("type"),
                )

            await self.set_answer(thread_id, question.qid, cleaned)

        session.visibility = rules.evaluate_visibility(
            questions_for_thread,
            session.answers,
        )

        modals_after = build_modals(
            questions_for_thread,
            session.visibility,
            session.answers,
            title_prefix=self._modal_title_prefix(),
        )
        total_after = len(modals_after)

        await logs.send_welcome_log(
            "debug",
            view="modal",
            result="saved",
            index=index,
            **self._log_fields(thread_id, actor=interaction.user),
        )

        retry_registry = getattr(self, "retry_message_ids", None)
        if isinstance(retry_registry, dict):
            retry_message_id = retry_registry.pop(thread_id, None)
            if retry_message_id:
                try:
                    message = await thread.fetch_message(retry_message_id)
                    await message.delete()
                except Exception:  # pragma: no cover - best-effort cleanup
                    pass

        display_name = _display_name(getattr(interaction, "user", None))
        channel_obj: discord.abc.GuildChannel | discord.Thread | None
        channel_obj = interaction.channel if isinstance(interaction.channel, (discord.Thread, discord.abc.GuildChannel)) else thread
        log.info(
            "✅ Welcome — modal_submit_ok • user=%s • channel=%s",
            display_name,
            _channel_path(channel_obj),
        )

        next_index = index + 1 if index + 1 < total_after else None
        if next_index is None:
            store.set_pending_step(thread_id, None)
            await _safe_ephemeral(
                interaction,
                "✅ Saved! You’re all set for this section.",
            )
            await self.finish_onboarding(
                interaction,
                thread_id,
                session=session,
                thread=thread,
            )
            return

        store.set_pending_step(thread_id, {"kind": "inline", "index": next_index})
        await _safe_ephemeral(
            interaction,
            "✅ Saved! Look for the next prompt in the thread.",
        )
        await self.prompt_next(interaction, thread_id, next_index)

    async def _handle_select_change(
        self,
        thread_id: int,
        interaction: discord.Interaction,
        question: Question,
        values: list[str],
    ) -> None:
        session = store.get(thread_id)
        thread = self._threads.get(thread_id)
        if session is None or thread is None:
            await logs.send_welcome_log(
                "warn",
                view="select",
                result="inactive",
                question=question.qid,
                **self._log_fields(thread_id, actor=interaction.user),
            )
            await _safe_ephemeral(interaction, "⚠️ This onboarding session expired.")
            return

        self._store_select_answer(session, question, values)
        session.visibility = rules.evaluate_visibility(
            self._questions[thread_id],
            session.answers,
        )
        store.set_pending_step(thread_id, session.pending_step)

        async def gate(interaction: discord.Interaction) -> bool:
            allowed, _ = await self.check_interaction(thread_id, interaction)
            return allowed

        pending = session.pending_step or {}
        page = int(pending.get("page", 0))
        view = build_select_view(
            self._questions[thread_id],
            session.visibility,
            session.answers,
            interaction_check=gate,
            page=page,
        )
        if view is None:
            store.set_pending_step(thread_id, None)
            await interaction.response.edit_message(view=None)
            await logs.send_welcome_log(
                "debug",
                view="select",
                result="completed",
                question=question.qid,
                **self._log_fields(thread_id, actor=interaction.user),
            )
            await self._show_preview(thread, session)
            return

        view.on_change = self._select_changed(thread_id)
        view.on_complete = self._select_completed(thread_id)
        view.on_page_change = self._select_page_updated(thread_id)
        store.set_pending_step(thread_id, {"kind": "select", "index": 0, "page": view.page})
        await interaction.response.edit_message(view=view)
        await logs.send_welcome_log(
            "debug",
            view="select",
            result="changed",
            question=question.qid,
            **self._log_fields(thread_id, actor=interaction.user),
        )

    async def _handle_select_complete(
        self,
        thread_id: int,
        interaction: discord.Interaction,
    ) -> None:
        session = store.get(thread_id)
        thread = self._threads.get(thread_id)
        if session is None or thread is None:
            await logs.send_welcome_log(
                "warn",
                view="select",
                result="inactive",
                **self._log_fields(thread_id, actor=interaction.user),
            )
            await _safe_ephemeral(interaction, "⚠️ This onboarding session expired.")
            return

        missing = _missing_required_selects(
            self._questions[thread_id],
            session.visibility,
            session.answers,
        )
        if missing:
            labels = ", ".join(f"**{label}**" for label in missing)
            await _safe_ephemeral(
                interaction,
                f"⚠️ Please choose at least one option for {labels}.",
            )
            return

        store.set_pending_step(thread_id, None)
        await interaction.response.edit_message(view=None)
        await logs.send_welcome_log(
            "info",
            view="select",
            result="submitted",
            **self._log_fields(thread_id, actor=interaction.user),
        )
        await self._show_preview(thread, session)

    def _select_page_updated(self, thread_id: int) -> Callable[[discord.Interaction, int], Awaitable[None]]:
        async def handler(interaction: discord.Interaction, page: int) -> None:
            allowed, _ = await self.check_interaction(thread_id, interaction)
            if not allowed:
                return
            session = store.get(thread_id)
            if session is None:
                return
            pending = dict(session.pending_step or {"kind": "select", "index": 0})
            pending["page"] = page
            store.set_pending_step(thread_id, pending)

        return handler

    async def _show_preview(
        self,
        thread: discord.Thread,
        session: SessionData,
    ) -> None:
        thread_id = int(thread.id)
        embed = self._build_preview_embed(thread_id, session)
        view = _PreviewView(self, thread_id)
        message = self._preview_messages.get(thread_id)
        if message:
            await message.edit(embed=embed, view=view)
        else:
            message = await thread.send(embed=embed, view=view)
            self._preview_messages[thread_id] = message
        store.set_preview_message(
            thread_id,
            message_id=message.id,
            channel_id=getattr(message.channel, "id", None),
        )
        store.set_pending_step(thread_id, None)
        if thread_id not in self._preview_logged:
            self._preview_logged.add(thread_id)
            await logs.send_welcome_log(
                "debug",
                view="preview",
                result="rendered",
                source=self._sources.get(thread_id, "unknown"),
                schema=session.schema_hash,
                **self._log_fields(thread_id),
            )

    def _build_preview_embed(self, thread_id: int, session: SessionData) -> discord.Embed:
        embed = discord.Embed(title="Review your responses")
        embed.description = "Confirm the information below before submitting."

        for question in self._questions.get(thread_id, []):
            state = _visible_state(session.visibility, question.qid)
            if state == "skip":
                continue
            value = _preview_value_for_question(question, session.answers.get(question.qid))
            if not value:
                value = "*(skipped)*"
            embed.add_field(name=question.label, value=value, inline=False)
        return embed

    async def _handle_confirm(
        self,
        thread_id: int,
        interaction: discord.Interaction,
    ) -> None:
        session = store.get(thread_id)
        thread = self._threads.get(thread_id)
        if session is None or thread is None:
            await logs.send_welcome_log(
                "warn",
                view="preview",
                result="inactive",
                **self._log_fields(thread_id, actor=interaction.user),
            )
            await _safe_ephemeral(interaction, "⚠️ This onboarding session expired.")
            return

        await interaction.response.edit_message(view=None)

        preview_message = self._preview_messages.pop(thread_id, None)
        if preview_message is not None:
            try:
                await preview_message.delete()
            except Exception:
                try:
                    await preview_message.edit(view=None)
                except Exception:
                    log.warning("failed to remove preview after confirmation", exc_info=True)

        summary_author = self._resolve_summary_author(thread, interaction)
        summary_embed = build_summary_embed(
            self.flow,
            session.answers,
            summary_author,
            session.schema_hash or "",
            session.visibility,
        )

        await thread.send(embed=summary_embed)
        await thread.send("@RecruitmentCoordinator")

        await logs.send_welcome_log(
            "info",
            result="completed",
            view="preview",
            source=self._sources.get(thread_id, "unknown"),
            schema=session.schema_hash,
            details=_final_fields(self._questions[thread_id], session.answers),
            **self._log_fields(thread_id, actor=interaction.user),
        )

        store.set_preview_message(thread_id, message_id=None, channel_id=None)
        self._cleanup_session(thread_id)

    async def _handle_edit(
        self,
        thread_id: int,
        interaction: discord.Interaction,
    ) -> None:
        session = store.get(thread_id)
        thread = self._threads.get(thread_id)
        if session is None or thread is None:
            await logs.send_welcome_log(
                "warn",
                view="preview",
                result="inactive",
                **self._log_fields(thread_id, actor=interaction.user),
            )
            await _safe_ephemeral(interaction, "⚠️ This onboarding session expired.")
            return

        await interaction.response.edit_message(view=None)
        await _safe_followup(
            interaction,
            "🛠️ Re-opening the form so you can make changes.",
        )
        await logs.send_welcome_log(
            "info",
            view="preview",
            result="reopened",
            **self._log_fields(thread_id, actor=interaction.user),
        )
        anchor = getattr(interaction, "message", None)
        await self._start_modal_step(thread, session, anchor=anchor)

    def _cleanup_session(self, thread_id: int) -> None:
        store.end(thread_id)
        self._threads.pop(thread_id, None)
        self._questions.pop(thread_id, None)
        self.answers_by_thread.pop(thread_id, None)
        self._select_messages.pop(thread_id, None)
        self._preview_messages.pop(thread_id, None)
        self._sources.pop(thread_id, None)
        self._allowed_users.pop(thread_id, None)
        self._target_users.pop(thread_id, None)
        self._target_message_ids.pop(thread_id, None)
        self._preview_logged.discard(thread_id)
        panel_message_id = self._panel_messages.pop(thread_id, None)
        if panel_message_id is not None:
            panels.mark_panel_inactive_by_message(panel_message_id)
        self._prefetched_panels.pop(thread_id, None)
        panels.unbind_controller(thread_id)

    async def _ensure_target_cached(
        self, thread_id: int, *, refresh_if_none: bool = False
    ) -> None:
        cached = self._target_users.get(thread_id, ...)
        if cached is not ...:
            if not (cached is None and refresh_if_none):
                return

        thread = self._threads.get(thread_id)
        if thread is None:
            self._target_users[thread_id] = None
            return

        target_id: int | None = None
        message_id: int | None = None

        message = await locate_welcome_message(thread)
        target_id, message_id = extract_target_from_message(message)

        self._target_users[thread_id] = target_id
        if message_id is not None:
            self._target_message_ids[thread_id] = message_id

    @staticmethod
    def _member_role_ids(member: discord.abc.User | discord.Member | None) -> set[int]:
        if not isinstance(member, discord.Member):
            return set()
        role_ids: set[int] = set()
        for role in getattr(member, "roles", []) or []:
            role_id = getattr(role, "id", None)
            if role_id is None:
                continue
            try:
                role_ids.add(int(role_id))
            except (TypeError, ValueError):
                continue
        return role_ids

    async def _log_access(
        self,
        level: str,
        result: str,
        thread_id: int,
        interaction: discord.Interaction,
        context: dict[str, Any],
        **extra: Any,
    ) -> None:
        payload = self._log_fields(thread_id, actor=interaction.user)
        payload.update(context)
        payload["result"] = result
        if extra:
            payload.update(extra)
        await logs.send_welcome_log(level, **payload)

    async def check_interaction(
        self,
        thread_id: int,
        interaction: discord.Interaction,
        *,
        context: dict[str, Any] | None = None,
    ) -> tuple[bool, str | None]:
        allowed_cache = self._allowed_users.setdefault(thread_id, set())
        actor = interaction.user
        actor_id = getattr(actor, "id", None)

        log_context: dict[str, Any] | None = None
        if context is not None:
            log_context = dict(context)
            if actor_id is not None:
                log_context.setdefault("actor_id", int(actor_id))
            target_message_id = self._target_message_ids.get(thread_id)
            if target_message_id is not None:
                log_context.setdefault("target_message_id", int(target_message_id))
            thread = self._thread_for(thread_id)
            parent_id = getattr(thread, "parent_id", None)
            if parent_id is not None:
                log_context.setdefault("parent_channel_id", int(parent_id))
        target_id = self._target_users.get(thread_id)
        if target_id is not None and log_context is not None:
            log_context.setdefault("target_user_id", int(target_id))

        if actor_id is not None and actor_id in allowed_cache:
            fallback_thread = interaction.channel if isinstance(interaction.channel, discord.Thread) else self._thread_for(thread_id)
            _log_gate(interaction, allowed=True, reason="cached", fallback_thread=fallback_thread)
            if log_context is not None:
                await self._log_access("info", "allowed", thread_id, interaction, log_context)
            return True, None

        thread = self._thread_for(thread_id)
        subject = interaction.channel if isinstance(interaction.channel, discord.Thread) else None

        if subject is None:
            _log_gate(interaction, allowed=False, reason="no_thread", fallback_thread=thread)
            if log_context is not None:
                await self._log_access("warn", "denied_scope", thread_id, interaction, log_context)
            await _safe_ephemeral(
                interaction,
                "⚠️ This onboarding panel only works inside ticket threads.",
            )
            return False, "no_thread"

        perms = subject.permissions_for(cast(discord.abc.Snowflake, actor))
        if not perms.view_channel:
            _log_gate(interaction, allowed=False, reason="no_view_channel", fallback_thread=subject)
            if log_context is not None:
                await self._log_access(
                    "warn",
                    "denied_permission",
                    thread_id,
                    interaction,
                    log_context,
                    reason="no_view_channel",
                )
            await _safe_ephemeral(
                interaction,
                "⚠️ You need view access to this thread before starting the onboarding form.",
            )
            return False, "no_view_channel"

        if actor_id is not None:
            allowed_cache.add(int(actor_id))
        if log_context is not None:
            await self._log_access("info", "allowed", thread_id, interaction, log_context)
        _log_gate(interaction, allowed=True, reason="view_channel", fallback_thread=subject)
        return True, None

    def _store_select_answer(
        self,
        session: SessionData,
        question: Question,
        values: Iterable[str],
    ) -> None:
        option_objects = self._question_options(question)
        options: dict[str, dict[str, str]] = {}
        for option in option_objects:
            if isinstance(option, dict):
                label = str(option.get("label") or option.get("value") or "")
                value = str(option.get("value") or option.get("label") or label)
            else:
                label = str(getattr(option, "label", ""))
                value = str(getattr(option, "value", label))
            if value:
                options[value] = {"value": value, "label": label or value}
        qtype = self._question_type_value(question).strip().lower()
        if qtype.startswith("single-select"):
            if values:
                value = next(iter(values))
                option = options.get(value)
                if option:
                    session.answers[question.qid] = dict(option)
                else:
                    session.answers.pop(question.qid, None)
            else:
                session.answers.pop(question.qid, None)
            return

        selected: list[dict[str, str]] = []
        for token in values:
            option = options.get(token)
            if option:
                selected.append(dict(option))
        if selected:
            session.answers[question.qid] = selected
        else:
            session.answers.pop(question.qid, None)

    def _modal_title_prefix(self) -> str:
        return "Onboarding questions"

    def _modal_intro_text(self) -> str:
        return "🧭 Let's capture some details. Press the button below to start."

    def _select_intro_text(self) -> str:
        return "🔽 Choose the options that apply using the menus below."

    def _resolve_summary_author(
        self, thread: discord.Thread, interaction: discord.Interaction
    ) -> discord.Member:
        owner = getattr(thread, "owner", None)
        if isinstance(owner, discord.Member):
            return owner

        guild = thread.guild
        owner_id = getattr(thread, "owner_id", None)
        if guild and owner_id:
            member = guild.get_member(owner_id)
            if member is not None:
                return member

        user = interaction.user
        if isinstance(user, discord.Member):
            return user

        if guild is not None and getattr(user, "id", None):
            member = guild.get_member(int(user.id))
            if member is not None:
                return member

        if guild is not None:
            me = guild.me
            if me is not None:
                return me

        user_obj = interaction.user
        if isinstance(user_obj, discord.User):
            return cast(discord.Member, user_obj)

        raise TypeError("Unable to resolve summary author for onboarding thread")


class WelcomeController(BaseWelcomeController):
    def __init__(self, bot: commands.Bot) -> None:
        super().__init__(bot, flow="welcome")


class _PreviewView(discord.ui.View):
    def __init__(self, controller: BaseWelcomeController, thread_id: int) -> None:
        super().__init__(timeout=600)
        self.controller = controller
        self.thread_id = thread_id

    async def interaction_check(self, interaction: discord.Interaction) -> bool:  # pragma: no cover - network
        allowed, _ = await self.controller.check_interaction(self.thread_id, interaction)
        return allowed

    @discord.ui.button(label="Confirm", style=discord.ButtonStyle.success, custom_id="ob.confirm")
    async def confirm(self, interaction: discord.Interaction, _: discord.ui.Button) -> None:  # pragma: no cover - network
        if getattr(interaction, "_c1c_claimed", False):
            return
        setattr(interaction, "_c1c_claimed", True)
        thread = interaction.channel if isinstance(interaction.channel, discord.Thread) else None
        context = {
            **logs.thread_context(thread if isinstance(thread, discord.Thread) else None),
            "actor": logs.format_actor(interaction.user),
            "view": "preview",
            "view_id": "ob.confirm",
        }
        actor_name = logs.format_actor_handle(interaction.user)
        if actor_name:
            context["actor_name"] = actor_name
        await logs.send_welcome_log("debug", result="clicked", **context)
        await self.controller._handle_confirm(self.thread_id, interaction)

    @discord.ui.button(label="Edit", style=discord.ButtonStyle.secondary, custom_id="ob.edit")
    async def edit(self, interaction: discord.Interaction, _: discord.ui.Button) -> None:  # pragma: no cover - network
        if getattr(interaction, "_c1c_claimed", False):
            return
        setattr(interaction, "_c1c_claimed", True)
        thread = interaction.channel if isinstance(interaction.channel, discord.Thread) else None
        context = {
            **logs.thread_context(thread if isinstance(thread, discord.Thread) else None),
            "actor": logs.format_actor(interaction.user),
            "view": "preview",
            "view_id": "ob.edit",
        }
        actor_name = logs.format_actor_handle(interaction.user)
        if actor_name:
            context["actor_name"] = actor_name
        await logs.send_welcome_log("debug", result="clicked", **context)
        await self.controller._handle_edit(self.thread_id, interaction)

    async def on_timeout(self) -> None:  # pragma: no cover - network
        for child in self.children:
            child.disabled = True


async def _safe_ephemeral(interaction: discord.Interaction, message: str) -> None:
    diag_state = diag.interaction_state(interaction)
    response_done = False
    try:
        response_done = bool(interaction.response.is_done())
    except Exception:  # pragma: no cover - defensive guard
        response_done = False
    deny_path = "followup" if response_done else "initial_response"
    diag_state["deny_path"] = deny_path
    diag_state["response_is_done"] = response_done
    if diag.is_enabled():
        await diag.log_event("info", "deny_notice_pre", **diag_state)
    try:
        if response_done:
            await _edit_deferred_response(interaction, message)
        else:
            await interaction.response.send_message(message, ephemeral=True)
        if diag.is_enabled():
            await diag.log_event("info", "deny_notice_sent", **diag_state)
    except Exception:  # pragma: no cover - defensive network handling
        if diag.is_enabled():
            error_type = None
            status = None
            code = None
            if isinstance(exc := sys.exc_info()[1], discord.Forbidden):
                error_type = "Forbidden"
                status = getattr(exc, "status", None)
                code = getattr(exc, "code", None)
            elif isinstance(exc, discord.HTTPException):
                error_type = "HTTPException"
                status = getattr(exc, "status", None)
                code = getattr(exc, "code", None)
            else:
                error_type = exc.__class__.__name__ if exc else None
            await diag.log_event(
                "error",
                "deny_notice_error",
                error_type=error_type,
                status=status,
                code=code,
                **diag_state,
            )
        log.warning("failed to send denial response", exc_info=True)


def _visible_state(visibility: dict[str, dict[str, str]], qid: str) -> str:
    return visibility.get(qid, {}).get("state", "show")


def _preview_value_for_question(question: Question, stored: Any) -> str:
    if stored is None:
        return ""
    qtype = getattr(question, "type", None) or getattr(question, "qtype", None)
    qtype_text = str(qtype or "").strip().lower()
    if qtype_text in TEXT_TYPES:
        return str(stored)
<<<<<<< HEAD
    if qtype_text == "bool":
=======
    if question.type == "bool":
>>>>>>> 5e2c6075
        if isinstance(stored, bool):
            return "Yes" if stored else "No"
        text = str(stored).strip()
        lowered = text.lower()
        if lowered in {"true", "yes", "y", "1"}:
            return "Yes"
        if lowered in {"false", "no", "n", "0"}:
            return "No"
        return text
<<<<<<< HEAD
    if qtype_text == "single-select":
=======
    if question.type == "single-select":
>>>>>>> 5e2c6075
        if isinstance(stored, dict):
            label = stored.get("label") or stored.get("value")
            return str(label or "")
        return str(stored)
    if isinstance(stored, str):
        return stored.strip()
    if isinstance(stored, Iterable):
        labels = []
        for item in stored:
            if isinstance(item, dict):
                label = item.get("label") or item.get("value")
                if label:
                    labels.append(str(label))
            else:
                labels.append(str(item))
        return ", ".join(labels)
    return str(stored)


def _missing_required_selects(
    questions: Sequence[Question],
    visibility: dict[str, dict[str, str]],
    answers: dict[str, Any],
) -> list[str]:
    missing: list[str] = []
    for question in questions:
        qtype = getattr(question, "type", None) or getattr(question, "qtype", None)
        if str(qtype or "").strip().lower() not in SELECT_TYPES:
            continue
        state = _visible_state(visibility, question.qid)
        if state == "skip":
            continue
        required = bool(question.required) and state != "optional"
        if not required:
            continue
        value = answers.get(question.qid)
        if not _has_select_answer(value):
            missing.append(question.label)
    return missing


def _has_select_answer(value: Any) -> bool:
    if not value:
        return False
    if isinstance(value, dict):
        if value.get("value"):
            return True
        nested = value.get("values")
        if isinstance(nested, Iterable):
            return any(_has_select_answer(item) for item in nested)
        return False
    if isinstance(value, str):
        return bool(value.strip())
    if isinstance(value, Iterable):
        return any(_has_select_answer(item) for item in value)
    return bool(value)


def _final_fields(questions: Sequence[Question], answers: dict[str, Any]) -> dict[str, Any]:
    fields: dict[str, Any] = {}
    option_lookup: dict[str, dict[str, str]] = {}
    for question in questions:
        qtype = getattr(question, "type", None) or getattr(question, "qtype", None)
        if str(qtype or "").strip().lower() in SELECT_TYPES:
            lookup: dict[str, str] = {}
            for option in getattr(question, "options", ()):  # type: ignore[attr-defined]
                label = getattr(option, "label", None)
                value = getattr(option, "value", None)
                if value:
                    lookup[str(value)] = str(label if label is not None else value)
            if not lookup:
                note = getattr(question, "note", None)
                if isinstance(note, str) and note.strip():
                    for token in note.replace("\n", ",").split(","):
                        text = token.strip()
                        if text:
                            lookup[text] = text
            option_lookup[question.qid] = lookup
    for qid, value in answers.items():
        label_value = _convert_to_labels(value, option_lookup.get(qid, {}))
        if isinstance(label_value, str) and len(label_value) > 300:
            label_value = label_value[:297] + "..."
        fields[qid] = label_value
    return fields


def _convert_to_labels(value: Any, mapping: dict[str, str]) -> Any:
    if isinstance(value, dict):
        if "value" in value:
            token = value.get("value")
            return mapping.get(token, str(value.get("label") or token))
        if "values" in value:
            items = value.get("values")
            if isinstance(items, Iterable):
                return [
                    mapping.get(item.get("value"), item.get("label"))
                    if isinstance(item, dict)
                    else mapping.get(str(item), str(item))
                    for item in items
                ]
        return {key: _convert_to_labels(val, mapping) for key, val in value.items()}
    if isinstance(value, Iterable) and not isinstance(value, (str, bytes)):
        return [_convert_to_labels(item, mapping) for item in value]
    if isinstance(value, str):
        return mapping.get(value, value)
    return value


def _safe_followup(interaction: discord.Interaction, message: str) -> Awaitable[None]:
    async def runner() -> None:
        try:
            if interaction.response.is_done():
                await interaction.followup.send(message, ephemeral=True)
            else:
                await interaction.response.send_message(message, ephemeral=True)
        except Exception:
            log.warning("failed to send follow-up", exc_info=True)

    return runner()


__all__ = ["WelcomeController", "BaseWelcomeController"]<|MERGE_RESOLUTION|>--- conflicted
+++ resolved
@@ -1137,7 +1137,6 @@
         return session.visibility or {}
 
     def _visible_indices(self, thread_id: int) -> list[int]:
-<<<<<<< HEAD
         questions = self._questions.get(thread_id) or []
         visibility = self._visibility_map(thread_id)
         indices: list[int] = []
@@ -1158,28 +1157,6 @@
         direction: int = 1,
     ) -> tuple[int | None, Question | dict[str, Any] | None]:
         questions = self._questions.get(thread_id) or []
-=======
-        questions = self._questions.get(thread_id) or []
-        visibility = self._visibility_map(thread_id)
-        indices: list[int] = []
-        for idx, question in enumerate(questions):
-            qid = self._question_key(question)
-            if not qid:
-                indices.append(idx)
-                continue
-            if _visible_state(visibility, qid) != "skip":
-                indices.append(idx)
-        return indices
-
-    def resolve_step(
-        self,
-        thread_id: int,
-        step: int,
-        *,
-        direction: int = 1,
-    ) -> tuple[int | None, Question | dict[str, Any] | None]:
-        questions = self._questions.get(thread_id) or []
->>>>>>> 5e2c6075
         if not questions:
             return None, None
 
@@ -1247,31 +1224,6 @@
         key = self._question_key(question)
         stored = self._answer_for(thread_id, key)
         formatted = _preview_value_for_question(question, stored)
-<<<<<<< HEAD
-        help_text = getattr(question, "help", None)
-        if isinstance(question, dict):
-            help_text = question.get("help", help_text)
-
-        parts: list[str] = []
-        progress = self._progress_label(thread_id, resolved_index)
-        if progress:
-            parts.append(f"**Onboarding • {progress}**")
-        parts.append(f"## {label}")
-        if help_text:
-            parts.append(f"_{help_text}_")
-
-        if formatted:
-            parts.append(f"**Current answer:** {formatted}")
-        else:
-            options = self._question_options(question)
-            qtype_text = self._question_type_value(question).strip().lower()
-            if qtype_text == "bool":
-                parts.append("Tap **Yes** or **No** below.")
-            elif not options and not self._answer_present(question, stored):
-                parts.append("Press **Enter answer** to respond.")
-
-        return "\n\n".join(part for part in parts if part)
-=======
         parts = [label]
         if formatted:
             parts.append(f"Current answer: {formatted}")
@@ -1283,7 +1235,6 @@
             if uses_text_prompt and not self._answer_present(question, stored):
                 parts.append("Press **Enter answer** to respond.")
         return "\n\n".join(parts)
->>>>>>> 5e2c6075
 
     async def finish_inline_wizard(
         self,
@@ -1846,11 +1797,7 @@
             if diag.is_enabled():
                 await diag.log_event("info", "inline_wizard_posted", **diag_state)
 
-<<<<<<< HEAD
-        if message is not None and wizard is not None:
-=======
         if message is not None:
->>>>>>> 5e2c6075
             wizard.attach(message)
 
         log_payload = self._log_fields(thread_id, actor=getattr(interaction, "user", None))
@@ -2850,11 +2797,7 @@
     qtype_text = str(qtype or "").strip().lower()
     if qtype_text in TEXT_TYPES:
         return str(stored)
-<<<<<<< HEAD
-    if qtype_text == "bool":
-=======
     if question.type == "bool":
->>>>>>> 5e2c6075
         if isinstance(stored, bool):
             return "Yes" if stored else "No"
         text = str(stored).strip()
@@ -2864,11 +2807,7 @@
         if lowered in {"false", "no", "n", "0"}:
             return "No"
         return text
-<<<<<<< HEAD
-    if qtype_text == "single-select":
-=======
     if question.type == "single-select":
->>>>>>> 5e2c6075
         if isinstance(stored, dict):
             label = stored.get("label") or stored.get("value")
             return str(label or "")
