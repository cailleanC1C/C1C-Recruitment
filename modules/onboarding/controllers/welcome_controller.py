--- conflicted
+++ resolved
@@ -803,289 +803,8 @@
         self._target_users: Dict[int, int | None] = {}
         self._target_message_ids: Dict[int, int | None] = {}
         self.retry_message_ids: Dict[int, int] = {}
-<<<<<<< HEAD
         # Legacy alias for UI helpers that still look for ``questions_by_thread``.
         self.questions_by_thread = self._questions
-=======
-        self._button_sessions: Dict[str, Any] = {}
-        self._rolling_sessions: Dict[int, RollingCardSession] = {}
-        self._rolling_cards: Dict[int, RollingCard] = {}
-        self._rolling_questions: Sequence[SheetQuestionRecord] | None = None
-        self._captured_msgs: Dict[int, list[int]] = {}
-
-    async def start_session_from_button(
-        self,
-        thread_id: int,
-        *,
-        actor_id: int | None,
-        channel: discord.abc.GuildChannel | discord.Thread | None,
-        guild: discord.Guild | None,
-        interaction: discord.Interaction | None = None,
-    ) -> None:
-        """Single entrypoint from the persistent panel button."""
-
-        sessions = self._button_sessions
-        guild_id = getattr(guild, "id", None)
-        key = f"{guild_id}:{thread_id}"
-        previous = sessions.pop(key, None)
-        if previous is not None:
-            closer = getattr(previous, "close", None)
-            if callable(closer):
-                try:
-                    await closer(reason="superseded")
-                except Exception:
-                    pass
-        guild_obj = guild or getattr(channel, "guild", None)
-
-        channel_obj = channel
-        if channel_obj is None:
-            channel_obj = self._threads.get(thread_id)
-        if channel_obj is None:
-            return
-
-        initiator = getattr(interaction, "user", None)
-        questions = self._load_rolling_questions()
-        question_count = len(questions)
-
-        guild_label = user_label(guild_obj, getattr(initiator, "id", actor_id))
-        thread_identifier = getattr(channel_obj, "id", None)
-        try:
-            thread_key = int(thread_identifier) if thread_identifier is not None else None
-        except (TypeError, ValueError):
-            thread_key = None
-        log_thread_id = thread_key if thread_key is not None else thread_id
-        view_thread_id = thread_key if thread_key is not None else thread_id
-
-        try:
-            shared_log.human(
-                "info",
-                "🆕 Onboarding — card session",
-                user=guild_label,
-                thread=channel_label(guild_obj, log_thread_id),
-                questions=question_count,
-            )
-        except Exception:
-            pass
-
-        if question_count == 0:
-            launch_log.warning(
-                "⚠️ Onboarding — card session blocked (no questions) • user=%s • thread=%s",
-                guild_label,
-                channel_label(guild_obj, log_thread_id),
-            )
-            try:
-                shared_log.human(
-                    "warning",
-                    "⚠️ Onboarding — no welcome questions",
-                    user=guild_label,
-                    thread=channel_label(guild_obj, log_thread_id),
-                )
-            except Exception:
-                pass
-
-            notice = (
-                "❌ No onboarding questions are configured. Please ping a Recruitment Coordinator."
-            )
-            edit_applied = False
-            if interaction is not None:
-                try:
-                    view = panels.OpenQuestionsPanelView(
-                        controller=self,
-                        thread_id=view_thread_id,
-                    )
-                    await interaction.edit_original_response(
-                        content=notice,
-                        view=view,
-                    )
-                    edit_applied = True
-                except Exception:
-                    log.debug(
-                        "failed to edit panel message after empty schema",
-                        exc_info=True,
-                    )
-
-            if not edit_applied:
-                try:
-                    await panels.OpenQuestionsPanelView.refresh_enabled(
-                        interaction,
-                        controller=self,
-                        thread_id=view_thread_id,
-                    )
-                except Exception:
-                    log.debug(
-                        "failed to restore panel buttons after empty schema",
-                        exc_info=True,
-                    )
-
-                card: RollingCard | None = None
-                if thread_key is not None:
-                    card = self._rolling_cards.get(thread_key)
-                if card is None and channel_obj is not None:
-                    card = RollingCard(channel_obj)
-                    if thread_key is not None:
-                        self._rolling_cards[thread_key] = card
-                if card is not None:
-                    try:
-                        await card.ensure()
-                        await card.hint(notice)
-                    except Exception:
-                        log.warning(
-                            "failed to post onboarding empty-schema hint",
-                            exc_info=True,
-                        )
-            return
-
-        try:
-            session = RollingCardSession(
-                self,
-                thread=channel_obj,
-                owner=initiator,
-                guild=guild_obj,
-                questions=questions,
-            )
-        except Exception:
-            log.warning("failed to initialize rolling card session", exc_info=True)
-            return
-
-        sessions[key] = session
-        try:
-            resolved_thread_id = int(thread_identifier) if thread_identifier is not None else None
-        except (TypeError, ValueError):
-            resolved_thread_id = None
-        if resolved_thread_id is not None:
-            thread_key = int(resolved_thread_id)
-            existing_card = self._rolling_cards.get(thread_key)
-            if existing_card is not None:
-                session.card = existing_card
-            else:
-                self._rolling_cards[thread_key] = session.card
-            self.answers_by_thread[thread_key] = {}
-            self._rolling_sessions[thread_key] = session
-            try:
-                store.ensure(
-                    thread_key,
-                    flow=self.flow,
-                    schema_hash=schema_hash(self.flow),
-                )
-            except Exception:
-                pass
-
-        channel_id = getattr(channel, "id", None) if channel is not None else thread_id
-        try:
-            channel_id = int(channel_id)
-        except (TypeError, ValueError):
-            pass
-
-        launch_log.info(
-            "🛈 Onboarding — launch • user=%s • thread=%s",
-            user_label(guild_obj, actor_id),
-            channel_label(guild_obj, channel_id if isinstance(channel_id, int) else thread_id),
-        )
-        launch_log.info(
-            "🆕 Onboarding — card session • user=%s • thread=%s • questions=%s",
-            user_label(guild_obj, getattr(session.owner, "id", actor_id)),
-            channel_label(guild_obj, channel_id if isinstance(channel_id, int) else thread_id),
-            len(session._steps),
-        )
-
-        try:
-            await session.start()
-        except Exception:
-            log.warning("rolling card session failed to start", exc_info=True)
-            await session.close(reason="start_failed")
-
-    def _load_rolling_questions(self) -> Sequence[SheetQuestionRecord]:
-        if self._rolling_questions is None:
-            flow_key = (self.flow or "").lower()
-            cached = get_cached_welcome_questions()
-            if cached is None:
-                try:
-                    loaded = load_welcome_questions()
-                except Exception:
-                    log.warning(
-                        "failed to load welcome questions for rolling card", exc_info=True
-                    )
-                    loaded = []
-                else:
-                    self._rolling_questions = [
-                        question for question in loaded if question.flow.lower() == flow_key
-                    ]
-                    return self._rolling_questions
-            else:
-                loaded = cached
-            self._rolling_questions = [
-                question for question in loaded if question.flow.lower() == flow_key
-            ]
-        return self._rolling_questions
-
-    def _record_rolling_answer(
-        self, thread_id: int | None, question: SheetQuestionRecord, value: str
-    ) -> None:
-        if thread_id is None:
-            return
-        thread_key = int(thread_id)
-        answers = self.answers_by_thread.setdefault(thread_key, {})
-        answers[question.qid] = value
-
-        session: SessionData | None = None
-        try:
-            session = store.get(thread_key)
-        except Exception:
-            session = None
-
-        if session is None:
-            return
-
-        try:
-            if hasattr(session, "set_answer") and callable(getattr(session, "set_answer")):
-                session.set_answer(question.qid, value)
-            else:
-                answers_map = getattr(session, "answers", None)
-                if isinstance(answers_map, dict):
-                    answers_map[question.qid] = value
-
-            if hasattr(session, "recompute_visibility") and callable(
-                getattr(session, "recompute_visibility")
-            ):
-                try:
-                    session.recompute_visibility()
-                except Exception:
-                    pass
-        except Exception:
-            try:
-                shared_log.human(
-                    "warning",
-                    "Onboarding — store sync failed",
-                    thread=str(thread_key),
-                    qid=question.qid,
-                )
-            except Exception:
-                pass
-
-    def _complete_rolling(self, thread_id: int | None) -> None:
-        if thread_id is None:
-            return
-        key = int(thread_id)
-        self._rolling_sessions.pop(key, None)
-        self._rolling_cards.pop(key, None)
-        for key, active in list(self._button_sessions.items()):
-            if isinstance(active, RollingCardSession) and getattr(active, "thread_id", None) == thread_id:
-                self._button_sessions.pop(key, None)
-
-    async def handle_rolling_message(self, message: discord.Message) -> bool:
-        channel = getattr(message, "channel", None)
-        thread_id = getattr(channel, "id", None)
-        try:
-            resolved_thread_id = int(thread_id) if thread_id is not None else None
-        except (TypeError, ValueError):
-            resolved_thread_id = None
-        if resolved_thread_id is None:
-            return False
-        session = self._rolling_sessions.get(int(resolved_thread_id))
-        if session is None:
-            return False
-        return await session.handle_message(message)
->>>>>>> 1bcf9233
 
     def _thread_for(self, thread_id: int) -> discord.Thread | None:
         return self._threads.get(thread_id)
