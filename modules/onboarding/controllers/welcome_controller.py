--- conflicted
+++ resolved
@@ -1141,47 +1141,17 @@
         key = self._question_key(question)
         stored = self._answer_for(thread_id, key)
         formatted = _preview_value_for_question(question, stored)
-<<<<<<< HEAD
-        help_text = getattr(question, "help", None)
-        if isinstance(question, dict):
-            help_text = question.get("help", help_text)
-
-        parts: list[str] = []
-        progress = self._progress_label(thread_id, resolved_index)
-        if progress:
-            parts.append(f"**Onboarding • {progress}**")
-        parts.append(f"## {label}")
-        if help_text:
-            parts.append(f"_{help_text}_")
-
-        if formatted:
-            parts.append(f"**Current answer:** {formatted}")
-=======
         parts = [label]
         if formatted:
             parts.append(f"Current answer: {formatted}")
->>>>>>> 9ab08f6b
         else:
             options = getattr(question, "options", None)
             if isinstance(question, dict):
                 options = question.get("options") or question.get("choices")
-<<<<<<< HEAD
-            qtype = getattr(question, "type", None)
-            if isinstance(question, dict):
-                qtype = question.get("type", qtype)
-            qtype_text = (qtype or "").lower()
-            if qtype_text == "bool":
-                parts.append("Tap **Yes** or **No** below.")
-            elif not options and not self._answer_present(question, stored):
-                parts.append("Press **Enter answer** to respond.")
-
-        return "\n\n".join(part for part in parts if part)
-=======
             uses_text_prompt = not options
             if uses_text_prompt and not self._answer_present(question, stored):
                 parts.append("Press **Enter answer** to respond.")
         return "\n\n".join(parts)
->>>>>>> 9ab08f6b
 
     async def finish_inline_wizard(
         self,
@@ -1744,11 +1714,7 @@
             if diag.is_enabled():
                 await diag.log_event("info", "inline_wizard_posted", **diag_state)
 
-<<<<<<< HEAD
-        if message is not None and wizard is not None:
-=======
         if message is not None:
->>>>>>> 9ab08f6b
             wizard.attach(message)
 
         log_payload = self._log_fields(thread_id, actor=getattr(interaction, "user", None))
