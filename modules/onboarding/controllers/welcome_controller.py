"""Controller for the sheet-driven onboarding welcome flow."""

from __future__ import annotations

import asyncio
import logging
import math
import re
import sys
from typing import Any, Awaitable, Callable, Dict, Iterable, Mapping, Optional, Sequence, cast

import discord
from discord.ext import commands

from modules.onboarding import diag, logs, rules, submit
from modules.onboarding.schema import (
    Question as SheetQuestionRecord,
    get_cached_welcome_questions,
    load_welcome_questions,
    parse_values_list,
)
from modules.onboarding.sessions import Session, utc_now
from modules.onboarding.session_store import SessionData, store
from modules.onboarding.ui.card import RollingCard
from modules.onboarding.ui.panel_message_manager import PanelMessageManager
from modules.onboarding.ui.modal_renderer import WelcomeQuestionnaireModal, build_modals
from modules.onboarding.ui.select_renderer import build_select_view
<<<<<<< HEAD
from modules.onboarding.ui.summary_embed import _is_fallback_summary, build_summary_embed
from modules.onboarding.ui.summary_retry import RetryWelcomeSummaryView
=======
from modules.onboarding.ui.summary_embed import build_summary_embed, _fallback_welcome_embed
>>>>>>> 9cf1b544
from modules.onboarding.ui.views import NextStepView
from modules.onboarding.ui import panels
from shared.logfmt import channel_label, user_label
from shared.sheets.onboarding_questions import Question, schema_hash
from shared.config import get_recruiter_role_ids

log = logging.getLogger(__name__)
gate_log = logging.getLogger("c1c.onboarding.gate")
launch_log = logging.getLogger("c1c.onboarding.controller")


async def _delete_captured_answer_message(message: discord.Message | None) -> None:
    """Best-effort cleanup for user answer messages in onboarding threads.

    Used for both normal answers and promo/welcome fallback captures so that
    threads stay clean once the inline wizard has been updated.
    """

    if message is None:
        return
    try:
        if getattr(getattr(message, "author", None), "bot", False):
            return

        delete = getattr(message, "delete", None)
        if delete is None:
            return

        result = delete()
        if asyncio.iscoroutine(result):
            await result
    except Exception:
        log.warning("failed to delete onboarding answer message", exc_info=True)


# --- Sheet-driven validator (no fallbacks/coercion) --------------------------
NUMERIC_HINTS = ("number",)


def _sheet_regex(meta: dict[str, Any]) -> str | None:
    v = (meta.get("validate") or "").strip()
    if v.lower().startswith("regex:"):
        return v.split(":", 1)[1].strip()
    return None


def validate_answer(meta: dict[str, Any], raw: str) -> tuple[bool, str | None, str | None]:
    """
    (ok, cleaned, error)
    - If sheet provides a regex -> enforce it on the raw string.
    - Else -> accept as-is. No numeric/int fallbacks.
    """

    raw = "" if raw is None else str(raw)

    pattern = _sheet_regex(meta)
    if pattern:
        try:
            match = re.fullmatch(pattern, raw)
        except re.error:
            log.warning(
                "welcome: bad regex in sheet",
                extra={"qid": meta.get("qid"), "pattern": pattern},
            )
            return True, raw, None
        if not match:
            message = meta.get("help") or "Input does not match the required format."
            return False, None, message
        return True, raw, None

    return True, raw, None


def _display_name(user: discord.abc.User | discord.Member | None) -> str:
    if user is None:
        return "<unknown>"
    return (
        getattr(user, "display_name", None)
        or getattr(user, "global_name", None)
        or getattr(user, "name", None)
        or "<unknown>"
    )


def _channel_path(channel: discord.abc.GuildChannel | discord.Thread | None) -> str:
    if isinstance(channel, discord.Thread):
        parent = getattr(channel, "parent", None)
        parent_label = f"#{getattr(parent, 'name', 'unknown')}" if parent else "#unknown"
        return f"{parent_label} › {getattr(channel, 'name', 'thread')}"
    if isinstance(channel, discord.abc.GuildChannel):
        return f"#{getattr(channel, 'name', 'channel')}"
    return "#unknown"


def _log_gate(
    interaction: discord.Interaction,
    *,
    allowed: bool,
    reason: str,
    fallback_thread: discord.Thread | None = None,
    flow: str | None = None,
) -> None:
    channel_obj: discord.abc.GuildChannel | discord.Thread | None
    channel_obj = interaction.channel if isinstance(interaction.channel, (discord.Thread, discord.abc.GuildChannel)) else fallback_thread
    emoji = "✅" if allowed else "🔐"
    status = "ok" if allowed else "deny"
    context: dict[str, str] = {}
    flow_value = (flow or "welcome").strip().lower() or "welcome"
    scope = "promo" if str(flow_value).startswith("promo") else "welcome"
    label = "Promo" if scope == "promo" else "Welcome"
    context["scope"] = scope
    context["scope_label"] = f"{label} gate"
    gate_log.info(
        "%s %s — gate=%s • user=%s • channel=%s • reason=%s",
        emoji,
        context["scope_label"],
        status,
        _display_name(getattr(interaction, "user", None)),
        _channel_path(channel_obj),
        reason,
        extra=context,
    )


def _log_followup_fallback(
    interaction: discord.Interaction,
    *,
    action: str,
    error: Exception,
) -> None:
    gate_log.warning(
        "⚠️ Welcome — followup fallback • action=%s • user=%s • channel=%s • why=%s",
        action,
        _display_name(getattr(interaction, "user", None)),
        _channel_path(getattr(interaction, "channel", None)),
        getattr(error, "__class__", type(error)).__name__,
    )


async def _edit_deferred_response(interaction: discord.Interaction, message: str) -> None:
    try:
        await interaction.edit_original_response(content=message)
    except Exception as exc:  # pragma: no cover - defensive fallback
        _log_followup_fallback(interaction, action="edit_original", error=exc)
        followup = getattr(interaction, "followup", None)
        if followup is None:
            log.debug("followup handler missing; skipping deferred notice")
            return
        try:
            await followup.send(message, ephemeral=True)
        except Exception:  # pragma: no cover - final guard
            log.warning("failed to deliver followup message", exc_info=True)

_PANEL_RETRY_DELAYS = (0.5, 1.0, 2.0)

TEXT_TYPES = {"short", "paragraph", "number"}
SELECT_TYPES = {"single-select", "multi-select"}

STATUS_ICON_WAITING = "✍️"
STATUS_ICON_SAVED = "✅"
STATUS_ICON_ERROR = "⚠️"
STATUS_TEXT_WAITING = "Waiting for your reply."
STATUS_TEXT_SAVED = "Saved. Click Next."
STATUS_TEXT_NUMBER = "Invalid format: Use a number like 12.6M (no commas)."
STATUS_TEXT_SELECT = "Invalid format: Pick one option."
STATUS_TEXT_GENERIC = "Invalid format: {hint}"
MAP_CHANGED_NOTE = "↪ Skipped questions updated."


class RollingCardSession:
    """Lightweight rolling-card flow for welcome text/number questions."""

    def __init__(
        self,
        controller: "WelcomeController",
        *,
        thread: discord.abc.Messageable,
        owner: discord.abc.User | discord.Member | None,
        guild: discord.Guild | None,
        questions: Sequence[SheetQuestionRecord],
    ) -> None:
        self.controller = controller
        self.thread = thread
        self.guild = guild or getattr(thread, "guild", None)
        self.card = RollingCard(thread)
        self.owner: discord.abc.User | discord.Member | None = (
            owner or getattr(thread, "owner", None)
        )
        identifier = getattr(self.owner, "id", None)
        if identifier is None:
            identifier = getattr(thread, "owner_id", None)
        try:
            self.owner_id: int | None = int(identifier) if identifier is not None else None
        except (TypeError, ValueError):
            self.owner_id = None
        self.thread_id: int | None = None
        thread_identifier = getattr(thread, "id", None)
        try:
            self.thread_id = int(thread_identifier) if thread_identifier is not None else None
        except (TypeError, ValueError):
            self.thread_id = None
        self._all_questions: list[SheetQuestionRecord] = list(questions)
        self._steps: list[SheetQuestionRecord] = [
            question for question in questions if self._supports(question)
        ]
        self._current_index = 0
        self._current_question: SheetQuestionRecord | None = None
        self._answers: dict[str, Any] = {}
        self._answer_order: list[SheetQuestionRecord] = []
        self._waiting = False
        self._closed = False
        self._visibility: dict[str, dict[str, str]] = {}
        self._status_question: str | None = None
        self._status_state: str = "waiting"
        self._status_hint: str | None = None
        self._note: str | None = None
        self._recompute_visibility()

    def _recompute_visibility(self) -> None:
        try:
            self._visibility = rules.evaluate_visibility(
                self._all_questions, self._answers
            )
        except Exception:
            self._visibility = {}
        else:
            if self.thread_id is not None:
                self.controller._update_thread_visibility(self.thread_id, self._visibility)

    def _visible_state(self, qid: str | None) -> str:
        if not qid:
            return "show"
        return self._visibility.get(qid, {}).get("state", "show")

    def _seek_visible_index(self, start: int, direction: int) -> int | None:
        total = len(self._steps)
        if direction >= 0 and start < 0:
            start = 0
        if direction < 0 and start >= total:
            start = total - 1
        idx = start
        step = 1 if direction >= 0 else -1
        while 0 <= idx < total:
            question = self._steps[idx]
            qid = getattr(question, "qid", None)
            if not qid or self._visible_state(qid) != "skip":
                return idx
            idx += step
        return None

    @staticmethod
    def _supports(question: SheetQuestionRecord) -> bool:
        qtype = (question.qtype or "").lower()
        return qtype in {"bool"} or qtype.startswith(
            ("short", "paragraph", "number", "single-select", "multi-select")
        )

    def _owner_display_name(self) -> str:
        if self.owner is None:
            return "the ticket owner"
        return (
            getattr(self.owner, "display_name", None)
            or getattr(self.owner, "global_name", None)
            or getattr(self.owner, "name", None)
            or "the ticket owner"
        )

    def _is_owner(self, user: discord.abc.User | None) -> bool:
        if user is None:
            return False
        identifier = getattr(user, "id", None)
        try:
            value = int(identifier) if identifier is not None else None
        except (TypeError, ValueError):
            return False
        if self.owner_id is None and value is not None:
            self.owner_id = value
            self.owner = user
        return value is not None and value == self.owner_id

    async def close(self, *, reason: str | None = None) -> None:
        if self._closed:
            return
        self._closed = True
        try:
            message = await self.card.ensure()
        except Exception:
            message = None
        if message is not None:
            try:
                await message.edit(view=None)
            except Exception:
                pass
        self.controller._complete_rolling(self.thread_id)
        captured = getattr(self.controller, "_captured_msgs", None)
        if captured is not None and self.thread_id is not None:
            captured.pop(int(self.thread_id), None)

    async def start(self) -> None:
        if self._closed:
            return
        if not self._steps:
            message = await self.card.ensure()
            await message.edit(content="**Onboarding — Completed**", view=None)
            self._closed = True
            self.controller._complete_rolling(self.thread_id)
            return
        await self._render_step()

    async def _render_step(self) -> None:
        if self._closed:
            return
        total = len(self._steps)
        while self._current_index < total:
            question = self._steps[self._current_index]
            if self._visible_state(question.qid) == "skip":
                self._current_index += 1
                continue
            break
        else:
            await self._finish()
            return
        question = self._steps[self._current_index]
        self._current_question = question

        visibility = self._visibility.get(question.qid, {})
        required = bool(visibility.get("required", question.required))
        state = visibility.get("state") or ("show" if required else "optional")

        has_answer = self._has_answer(question)
        qtype_value = (question.qtype or getattr(question, "type", "") or "").lower()
        if self._status_question != question.qid:
            self._status_question = question.qid
            self._status_hint = None
            self._status_state = "saved" if has_answer else "waiting"
        self._waiting = (qtype_value in TEXT_TYPES) and not has_answer

        view = self._view_for_question(question, required=required, has_answer=has_answer)
        help_text = question.help or ""
        helper_line: str | None = None
        if qtype_value in TEXT_TYPES:
            helper_line = "Just reply in this thread with your answer."
        badge_kind: str | None
        if state == "optional":
            badge_kind = "optional"
        elif state == "show" and required:
            badge_kind = "required"
        else:
            badge_kind = "required" if required else None

        answer_preview = None
        if has_answer:
            answer_preview = self._value_for_summary(self._answers.get(question.qid))

        await self.card.render_question(
            index=self._current_index + 1,
            total=len(self._steps),
            title=question.label,
            help_text=help_text,
            badge_kind=badge_kind,
            status=self._status_payload(question),
            view=view,
            answer_preview=answer_preview,
            note=self._note,
            helper_line=helper_line,
        )
        self._note = None

    def _view_for_question(
        self,
        question: SheetQuestionRecord,
        *,
        required: bool,
        has_answer: bool,
    ) -> discord.ui.View:
        qtype = (question.qtype or "").lower()
        session = self
        waiting_active = self._waiting and self._status_question == question.qid

        class CardView(discord.ui.View):
            def __init__(self) -> None:
                super().__init__(timeout=None)

                if qtype == "bool":

                    async def submit_bool(interaction: discord.Interaction, choice: bool) -> None:
                        await session._handle_bool_answer(interaction, question, choice)

                    yes_button = discord.ui.Button(
                        label="Yes",
                        style=discord.ButtonStyle.success,
                        custom_id=f"welcome.card.bool:{question.qid}:yes",
                        disabled=waiting_active,
                    )

                    async def yes_callback(interaction: discord.Interaction) -> None:
                        await submit_bool(interaction, True)

                    yes_button.callback = yes_callback  # type: ignore[assignment]
                    self.add_item(yes_button)

                    no_button = discord.ui.Button(
                        label="No",
                        style=discord.ButtonStyle.danger,
                        custom_id=f"welcome.card.bool:{question.qid}:no",
                        disabled=waiting_active,
                    )

                    async def no_callback(interaction: discord.Interaction) -> None:
                        await submit_bool(interaction, False)

                    no_button.callback = no_callback  # type: ignore[assignment]
                    self.add_item(no_button)

                elif qtype.startswith("single-select") or qtype.startswith("multi-select"):
                    select_view = session._select_view(question)
                    if select_view is not None:
                        for child in select_view.children:
                            self.add_item(child)

                session._attach_nav_buttons(
                    self,
                    question,
                    required=required,
                    has_answer=has_answer,
                )

        return CardView()

    def _attach_nav_buttons(
        self,
        view: discord.ui.View,
        question: SheetQuestionRecord,
        *,
        required: bool,
        has_answer: bool,
    ) -> None:
        session = self
        # Only block "Next" when we're actively waiting on this required question.
        waiting_active = (
            self._waiting
            and required
            and self._status_question == question.qid
        )
        can_back = self._seek_visible_index(self._current_index - 1, -1) is not None
        can_next = (not waiting_active) and (has_answer or not required)

        back_button = discord.ui.Button(
            label="Back",
            style=discord.ButtonStyle.secondary,
            custom_id=f"welcome.card.nav:{question.qid}:back",
            disabled=not can_back,
        )

        async def back_callback(interaction: discord.Interaction) -> None:
            await session._handle_back(interaction)

        back_button.callback = back_callback  # type: ignore[assignment]
        back_button.row = 1
        view.add_item(back_button)

        next_button = discord.ui.Button(
            label="Next",
            style=discord.ButtonStyle.primary,
            custom_id=f"welcome.card.nav:{question.qid}:next",
            disabled=not can_next,
        )

        async def next_callback(interaction: discord.Interaction) -> None:
            await session._handle_next(interaction)

        next_button.callback = next_callback  # type: ignore[assignment]
        next_button.row = 1
        view.add_item(next_button)

        cancel_button = discord.ui.Button(
            label="Cancel",
            style=discord.ButtonStyle.danger,
            custom_id=f"welcome.card.nav:{question.qid}:cancel",
        )

        async def cancel_callback(interaction: discord.Interaction) -> None:
            await session._handle_cancel(interaction)

        cancel_button.callback = cancel_callback  # type: ignore[assignment]
        cancel_button.row = 1
        view.add_item(cancel_button)

    def _select_view(self, question: SheetQuestionRecord) -> discord.ui.View | None:
        options = parse_values_list(question.validate)
        if not options:
            options = [
                part.strip()
                for part in (question.note or "").split(",")
                if part.strip()
            ]
        if not options:
            return None

        qtype = (question.qtype or "").lower()
        max_values = 1
        if qtype.startswith("multi-select"):
            max_values = 3
            parts = [token for token in qtype.split("-") if token]
            for token in reversed(parts):
                if token.isdigit():
                    try:
                        max_values = max(1, int(token))
                    except (TypeError, ValueError):
                        max_values = 3
                    break
        max_values = min(max_values, len(options)) or 1

        session = self

        class SelectPrompt(discord.ui.View):
            def __init__(self) -> None:
                super().__init__(timeout=None)
                self.add_item(self._build_select())

            def _build_select(self) -> discord.ui.Select:
                class AnswerSelect(discord.ui.Select):
                    async def callback(self, interaction: discord.Interaction) -> None:
                        await session._handle_select_answer(
                            interaction,
                            question,
                            list(self.values),
                            multi=max_values > 1,
                        )

                select = AnswerSelect(
                    placeholder="Select…",
                    min_values=1,
                    max_values=max_values,
                    options=[
                        discord.SelectOption(label=option, value=option)
                        for option in options
                    ],
                )
                return select

        return SelectPrompt()

    async def _handle_bool_answer(
        self,
        interaction: discord.Interaction,
        question: SheetQuestionRecord,
        choice: bool,
    ) -> None:
        if not self._is_owner(getattr(interaction, "user", None)):
            try:
                await interaction.response.send_message(
                    "Only the ticket owner can answer.", ephemeral=True
                )
            except Exception:
                pass
            return
        await self._defer_interaction(interaction)
        token = "yes" if choice else "no"
        await self._store_answer(question, token)

    async def _handle_select_answer(
        self,
        interaction: discord.Interaction,
        question: SheetQuestionRecord,
        values: list[str],
        *,
        multi: bool,
    ) -> None:
        if not self._is_owner(getattr(interaction, "user", None)):
            try:
                await interaction.response.send_message(
                    "Only the ticket owner can answer.", ephemeral=True
                )
            except Exception:
                pass
            return
        await self._defer_interaction(interaction)
        payload: Any
        if multi:
            payload = list(values)
        else:
            payload = values[0] if values else ""
        await self._store_answer(question, payload)

    async def _handle_back(self, interaction: discord.Interaction) -> None:
        if not self._is_owner(getattr(interaction, "user", None)):
            try:
                await interaction.response.send_message(
                    "Only the ticket owner can answer.", ephemeral=True
                )
            except Exception:
                pass
            return
        await self._defer_interaction(interaction)
        await self._advance(direction=-1)

    async def _handle_next(self, interaction: discord.Interaction) -> None:
        if not self._is_owner(getattr(interaction, "user", None)):
            try:
                await interaction.response.send_message(
                    "Only the ticket owner can answer.", ephemeral=True
                )
            except Exception:
                pass
            return
        question = self._current_question
        if question is None:
            await self._defer_interaction(interaction)
            return
        waiting_active = self._waiting and self._status_question == question.qid
        visibility = self._visibility.get(question.qid, {})
        required = bool(visibility.get("required"))
        has_answer = self._has_answer(question)
        if waiting_active or (required and not has_answer):
            await self._defer_interaction(interaction)
            return
        await self._defer_interaction(interaction)
        await self._advance(direction=1)

    async def _handle_cancel(self, interaction: discord.Interaction) -> None:
        if not self._is_owner(getattr(interaction, "user", None)):
            try:
                await interaction.response.send_message(
                    "Only the ticket owner can answer.", ephemeral=True
                )
            except Exception:
                pass
            return
        await self._defer_interaction(interaction)
        await self.close(reason="user_cancelled")
        try:
            message = await self.card.ensure()
        except Exception:
            return
        try:
            await message.edit(
                content="Onboarding cancelled. You can press **Open questions** to start again.",
                view=None,
            )
        except Exception:
            pass

    async def _defer_interaction(self, interaction: discord.Interaction) -> None:
        response = getattr(interaction, "response", None)
        if response is None:
            return
        is_done_attr = getattr(response, "is_done", None)
        already_done = False
        if callable(is_done_attr):
            try:
                already_done = bool(is_done_attr())
            except Exception:
                already_done = False
        elif isinstance(is_done_attr, bool):
            already_done = is_done_attr
        if already_done:
            return
        try:
            await response.defer_update()
        except discord.InteractionResponded:
            pass
        except Exception:
            pass

    def _value_tokens(self, value: Any) -> list[str]:
        if value is None:
            return []
        if isinstance(value, str):
            text = value.strip()
            return [text] if text else []
        if isinstance(value, Mapping):
            tokens: list[str] = []
            label = value.get("label") or value.get("value")
            if isinstance(label, str) and label.strip():
                tokens.append(label.strip())
            nested = value.get("values")
            if isinstance(nested, Iterable) and not isinstance(nested, (str, bytes, bytearray)):
                for item in nested:
                    tokens.extend(self._value_tokens(item))
            return tokens
        if isinstance(value, Iterable) and not isinstance(value, (str, bytes, bytearray)):
            tokens: list[str] = []
            for item in value:
                tokens.extend(self._value_tokens(item))
            return tokens
        text = str(value).strip()
        return [text] if text else []

    def _value_for_summary(self, value: Any) -> str:
        tokens = self._value_tokens(value)
        if tokens:
            return ", ".join(self._format_display_token(token) for token in tokens)
        return str(value)

    def _value_for_store(self, value: Any) -> str:
        tokens = self._value_tokens(value)
        if tokens:
            return ", ".join(tokens)
        return str(value)

    @staticmethod
    def _format_display_token(token: str) -> str:
        lowered = token.strip().lower()
        if lowered in {"yes", "no"}:
            return lowered.capitalize()
        return token

    def _has_answer(self, question: SheetQuestionRecord) -> bool:
        if question.qid not in self._answers:
            return False
        return bool(self._value_tokens(self._answers[question.qid]))

    def _status_payload(self, question: SheetQuestionRecord) -> tuple[str, str]:
        if self._status_question != question.qid:
            state = "saved" if self._has_answer(question) else "waiting"
        else:
            state = self._status_state

        if state == "saved":
            return STATUS_ICON_SAVED, STATUS_TEXT_SAVED
        if state == "error":
            return STATUS_ICON_ERROR, self._status_error_text(question)
        return STATUS_ICON_WAITING, STATUS_TEXT_WAITING

    def _status_error_text(self, question: SheetQuestionRecord) -> str:
        qtype = (question.qtype or "").lower()
        if qtype.startswith("number"):
            hint = (self._status_hint or "Use a number like 12.6M (no commas)."
                    ).strip()
            if hint:
                return STATUS_TEXT_GENERIC.format(hint=hint)
            return STATUS_TEXT_NUMBER
        if qtype.startswith("single-select") or qtype.startswith("multi-select"):
            return STATUS_TEXT_SELECT
        if qtype.startswith("bool"):
            return STATUS_TEXT_SELECT
        if qtype.startswith("paragraph") or qtype.startswith("short"):
            if self._status_hint:
                return STATUS_TEXT_GENERIC.format(hint=self._status_hint)
            limit = question.maxlen or 300
            return STATUS_TEXT_GENERIC.format(hint=f"Text only, up to {limit} chars.")
        hint = (self._status_hint or "Check the format.").strip()
        return STATUS_TEXT_GENERIC.format(hint=hint)

    def _answers_by_qid(self) -> dict[str, Any]:
        return dict(self._answers)

    async def _store_answer(
        self,
        question: SheetQuestionRecord,
        value: Any,
        *,
        source_message_id: int | None = None,
        advance_if_hidden: bool = True,
    ) -> None:
        self._answers[question.qid] = value
        if question not in self._answer_order:
            self._answer_order.append(question)
        str_value = self._value_for_store(value)
        try:
            self.controller._record_rolling_answer(self.thread_id, question, str_value)
        except Exception:
            pass
        captured = getattr(self.controller, "_captured_msgs", None)
        if (
            captured is not None
            and self.thread_id is not None
            and source_message_id is not None
        ):
            try:
                captured.setdefault(int(self.thread_id), []).append(int(source_message_id))
            except Exception:
                pass
        self._log_event("✅", "answer")
        previous_visibility = dict(self._visibility)
        self._recompute_visibility()

        new_state = self._visible_state(question.qid)
        if self._visibility_flipped(previous_visibility):
            self._note = MAP_CHANGED_NOTE

        if advance_if_hidden and new_state == "skip":
            self._status_question = None
            self._status_state = "waiting"
            await self._advance(direction=1)
            return

        self._waiting = False
        self._status_question = question.qid
        self._status_state = "saved"
        self._status_hint = None
        await self._render_step()

    def _visibility_flipped(self, previous: dict[str, dict[str, str]]) -> bool:
        for qid, entry in self._visibility.items():
            state = entry.get("state")
            prior_state = (previous.get(qid) or {}).get("state")
            if state == prior_state:
                continue
            if state == "skip" or prior_state == "skip":
                return True
        return False

    async def _advance(self, *, direction: int) -> None:
        if direction == 0:
            await self._render_step()
            return

        if direction > 0:
            answers_by_qid = self._answers_by_qid()
            try:
                jump = rules.next_index_by_rules(
                    self._current_index, list(self._steps), answers_by_qid
                )
            except Exception:
                jump = None
            if jump is None:
                start = self._current_index + 1
                seek_direction = 1
            else:
                start = jump
                seek_direction = 1 if jump >= self._current_index else -1
        else:
            start = self._current_index - 1
            seek_direction = -1

        next_index = self._seek_visible_index(start, seek_direction)
        if next_index is None:
            if direction > 0:
                self._current_index = len(self._steps)
                await self._finish()
            return

        self._current_index = next_index
        self._current_question = None
        self._status_question = None
        self._status_state = "waiting"
        self._status_hint = None
        self._waiting = False
        await self._render_step()

    async def handle_message(self, message: discord.Message) -> bool:
        if self._closed or self._current_question is None:
            return False
        if self.thread_id is not None:
            channel_identifier = getattr(message.channel, "id", None)
            try:
                if int(channel_identifier) != self.thread_id:
                    return False
            except (TypeError, ValueError):
                return False
        if not self._is_owner(message.author):
            return False
        raw = (message.content or "").strip()
        question = self._current_question
        qtype_value = (question.qtype or getattr(question, "type", "") or "").lower()
        if qtype_value not in TEXT_TYPES:
            return False
        ok, cleaned, hint = self._validate(question, raw)
        if not ok:
            self._status_question = question.qid
            self._status_state = "error"
            self._status_hint = hint or None
            self._waiting = True
            await self._render_step()
            self._log_event("❌", "invalid", detail=hint)
            return True
        message_id = getattr(message, "id", None)
        deleted = False
        try:
            await message.delete()
            deleted = True
        except Exception:
            deleted = False
        await self._store_answer(
            question,
            cleaned,
            source_message_id=None if deleted else message_id,
        )
        return True

    def _log_event(self, emoji: str, event: str, *, detail: str | None = None) -> None:
        if self.thread_id is None:
            return
        guild_obj = self.guild or getattr(self.thread, "guild", None)
        launch_log.info(
            "%s Onboarding — %s • user=%s • thread=%s • qid=%s%s",
            emoji,
            event,
            user_label(guild_obj, self.owner_id),
            channel_label(guild_obj, self.thread_id),
            getattr(self._current_question, "qid", "unknown"),
            f" • {detail}" if detail else "",
        )

    async def _finish(self) -> None:
        self._current_question = None
        self._status_question = None
        self._status_state = "saved"
        self._status_hint = None
        self._waiting = False
        self._recompute_visibility()

        items: list[tuple[str, str]] = []
        for question in self._all_questions:
            entry = self._visibility.get(question.qid, {})
            state = entry.get("state") or ("show" if question.required else "optional")
            visible = entry.get("visible", state != "skip")
            required = bool(entry.get("required", question.required))
            if not visible or state == "skip":
                continue
            if not self._has_answer(question):
                if state == "optional" and not required:
                    continue
                continue
            answer = self._value_for_summary(self._answers.get(question.qid))
            if not answer:
                continue
            label = question.label or question.qid
            items.append((label, answer))

        try:
            await self.card.render_summary(items=items)
        except Exception:
            message = await self.card.ensure()
            try:
                await message.edit(content="**Onboarding — Summary**", view=None)
            except Exception:
                pass
        await self._cleanup_captured_messages()
        self._closed = True
        self.controller._complete_rolling(self.thread_id)

    async def _cleanup_captured_messages(self) -> None:
        if self.thread_id is None:
            return
        if not get_onboarding_cleanup_after_summary():
            return
        captured = getattr(self.controller, "_captured_msgs", None)
        if not isinstance(captured, dict):
            return
        thread_key = int(self.thread_id)
        message_ids = list(captured.get(thread_key, []))
        if not message_ids:
            captured.pop(thread_key, None)
            return
        fetcher = getattr(self.thread, "fetch_message", None)
        if not callable(fetcher):
            captured.pop(thread_key, None)
            return
        for message_id in message_ids:
            try:
                fetched = await fetcher(message_id)
            except Exception:
                continue
            try:
                await fetched.delete()
            except Exception:
                pass
        captured.pop(thread_key, None)

    def _validate(
        self, question: SheetQuestionRecord, value: str
    ) -> tuple[bool, str, str | None]:
        if (question.qtype or "").lower().startswith("number"):
            return self._validate_number(question, value)
        return self._validate_text(question, value)

    def _validate_text(
        self, question: SheetQuestionRecord, value: str
    ) -> tuple[bool, str, str | None]:
        cleaned = value.strip()
        maxlen = question.maxlen or 0
        if maxlen and len(cleaned) > maxlen:
            return False, cleaned, f"Max {maxlen} characters."
        validate = (question.validate or "").strip()
        if validate.lower().startswith("regex:"):
            pattern = validate.split(":", 1)[1].strip()
            if pattern:
                try:
                    if not re.fullmatch(pattern, cleaned):
                        return False, cleaned, "Format doesn’t match expected pattern."
                except re.error:
                    log.warning(
                        "rolling_card: invalid regex",
                        extra={"qid": question.qid, "pattern": pattern},
                    )
        return True, cleaned, None

    def _validate_number(
        self, question: SheetQuestionRecord, value: str
    ) -> tuple[bool, str, str | None]:
        cleaned = value.strip()
        if not cleaned:
            return False, cleaned, "Numbers only (e.g., 71)."
        enforce_int, min_value, max_value, step = self._parse_numeric_bounds(question.validate)
        try:
            number = int(cleaned) if enforce_int else float(cleaned)
        except ValueError:
            return False, cleaned, "Numbers only (e.g., 71)."
        if (min_value is not None and number < min_value) or (
            max_value is not None and number > max_value
        ):
            if min_value is not None and max_value is not None:
                return (
                    False,
                    cleaned,
                    f"Number must be between {self._fmt_number(min_value, enforce_int)} and {self._fmt_number(max_value, enforce_int)}.",
                )
            if min_value is not None:
                return (
                    False,
                    cleaned,
                    f"Number must be at least {self._fmt_number(min_value, enforce_int)}.",
                )
            return (
                False,
                cleaned,
                f"Number must be at most {self._fmt_number(max_value, enforce_int)}.",
            )
        if step and min_value is not None:
            base = min_value
        else:
            base = 0
        if step:
            remainder = (number - base) / step
            if not math.isclose(remainder, round(remainder), rel_tol=1e-9, abs_tol=1e-9):
                return False, cleaned, f"Number must increase by steps of {self._fmt_number(step, enforce_int)}."
        return True, cleaned, None

    @staticmethod
    def _fmt_number(value: float, enforce_int: bool) -> str:
        if enforce_int:
            return str(int(value))
        return ("%g" % value).rstrip("0").rstrip(".") if isinstance(value, float) else str(value)

    @staticmethod
    def _parse_numeric_bounds(
        validate: str | None,
    ) -> tuple[bool, float | None, float | None, float | None]:
        if not validate:
            return False, None, None, None
        text = validate.strip()
        enforce_int = text.lower().startswith("int")
        remainder = text
        if ":" in text:
            prefix, suffix = text.split(":", 1)
            if prefix.lower() == "int":
                remainder = suffix
        tokens = re.split(r"[;,]", remainder)
        min_value: float | None = None
        max_value: float | None = None
        step: float | None = None
        for token in tokens:
            token = token.strip()
            if not token:
                continue
            match = re.match(r"(?i)(min|max|step)\s*=\s*(-?\d+(?:\.\d+)?)", token)
            if not match:
                continue
            key = match.group(1).lower()
            try:
                value = float(match.group(2))
            except ValueError:
                continue
            if key == "min":
                min_value = value
            elif key == "max":
                max_value = value
            elif key == "step":
                step = value
        return enforce_int, min_value, max_value, step
async def locate_welcome_message(thread: discord.Thread) -> discord.Message | None:
    """Return the welcome greeting message for ``thread`` when available."""

    starter = getattr(thread, "starter_message", None)
    if starter is not None:
        return starter

    parent = getattr(thread, "parent", None)
    if parent is not None:
        parent_fetch = getattr(parent, "fetch_message", None)
        if callable(parent_fetch):
            try:
                return await parent_fetch(int(thread.id))
            except Exception:
                pass

    history = getattr(thread, "history", None)
    if callable(history):
        try:
            async for candidate in history(limit=5, oldest_first=True):
                return candidate
        except Exception:
            pass

    return None


def extract_target_from_message(
    message: discord.Message | None,
) -> tuple[int | None, int | None]:
    """Return ``(target_user_id, message_id)`` extracted from ``message``."""

    target_id: int | None = None
    message_id: int | None = None

    if message is None:
        return target_id, message_id

    raw_message_id = getattr(message, "id", None)
    if raw_message_id is not None:
        try:
            message_id = int(raw_message_id)
        except (TypeError, ValueError):
            message_id = None

    for user in getattr(message, "mentions", []) or []:
        if getattr(user, "bot", False):
            continue
        user_id = getattr(user, "id", None)
        if user_id is None:
            continue
        try:
            target_id = int(user_id)
        except (TypeError, ValueError):
            continue
        break

    return target_id, message_id


class BaseWelcomeController:
    """Shared orchestration logic for welcome/promo onboarding flows."""

    def __init__(self, bot: commands.Bot, *, flow: str) -> None:
        self.bot = bot
        self.flow = flow
        self._ready_evt = asyncio.Event()
        self._threads: Dict[int, discord.Thread] = {}
        self._questions: Dict[int, list[Question]] = {}
        self.questions_by_thread = self._questions
        self.answers_by_thread: Dict[int, dict[str, Any]] = {}
        self._select_messages: Dict[int, discord.Message] = {}
        self._preview_messages: Dict[int, discord.Message] = {}
        self._preview_logged: set[int] = set()
        self._sources: Dict[int, str] = {}
        self._allowed_users: Dict[int, set[int]] = {}
        self._panel_messages: Dict[int, int] = {}
        self._prefetched_panels: Dict[int, discord.Message] = {}
        self._initiators: Dict[int, discord.abc.User | discord.Member | None] = {}
        self._target_users: Dict[int, int | None] = {}
        self._target_message_ids: Dict[int, int | None] = {}
        self.retry_message_ids: Dict[int, int] = {}
        self._inline_messages: Dict[int, discord.Message] = {}
        self._inline_message_ids: Dict[int, int] = {}
        self._next_prompt_message_ids: Dict[int, int] = {}
        self.answers_by_thread: Dict[int | None, dict[str, Any]] = {}
        # Shared session-like state for UI helpers that need to persist
        # per-thread metadata (e.g., the active panel message id).
        self.session: dict[str, object] = {"_PANEL_MESSAGES": self._panel_messages}
        self._panel_manager = PanelMessageManager(self.session)
        recruiter_attr = getattr(self, "recruiter_role_ids", None) or getattr(self, "RECRUITER_ROLE_IDS", None)
        if recruiter_attr:
            self.recruiter_role_ids = list(recruiter_attr)
        else:
            try:
                self.recruiter_role_ids = list(get_recruiter_role_ids())
            except Exception:
                self.recruiter_role_ids = []

    async def _send_welcome_summary_safe(
        self,
        *,
        thread: discord.abc.Messageable,
        answers: Mapping[str, Any],
        author: discord.abc.User | discord.Member | None,
        schema_hash: str | None,
        visibility: Mapping[str, Any] | None,
        content: str | None = None,
        allowed_mentions: discord.AllowedMentions | None = None,
    ) -> bool:
        """Build and send welcome summary; fall back to a minimal embed on error."""

        try:
            embed = build_summary_embed(
                flow=self.flow,
                answers=answers,
                author=author,
                schema_hash=schema_hash,
                visibility=visibility,
            )
        except Exception:
            log.error(
                "onboarding.summary.build_failed_unexpected",
                exc_info=True,
                extra={"flow": self.flow, "thread_id": getattr(thread, "id", None)},
            )
            fallback_author = author if isinstance(author, discord.Member) else None
            embed = _fallback_welcome_embed(fallback_author)

        try:
            await thread.send(
                content=content,
                embed=embed,
                allowed_mentions=allowed_mentions,
            )
        except Exception:
            log.error(
                "onboarding.summary.send_failed",
                exc_info=True,
                extra={"flow": self.flow, "thread_id": getattr(thread, "id", None)},
            )
            return False

        return True

    def _resolve_applicant_id(
        self, thread_id: int, session: SessionData | None = None
    ) -> int | None:
        target_id = self._target_users.get(thread_id)
        if target_id is not None:
            try:
                return int(target_id)
            except (TypeError, ValueError):
                return None

        thread = self._thread_for(thread_id)
        owner = getattr(thread, "owner", None)
        owner_id = getattr(owner, "id", None) or getattr(thread, "owner_id", None)
        if owner_id is not None:
            try:
                return int(owner_id)
            except (TypeError, ValueError):
                pass

        respondent = getattr(session, "respondent_id", None)
        if respondent is not None:
            try:
                return int(respondent)
            except (TypeError, ValueError):
                return None
        return None

    @staticmethod
    def _load_or_create_sheet_session(thread_id: int, applicant_id: int) -> Session:
        existing = None
        try:
            existing = Session.load_from_sheet(applicant_id, thread_id)
        except Exception:
            existing = None
        if existing is not None:
            return existing
        return Session(thread_id=thread_id, applicant_id=applicant_id)

    def _final_step_index(self, thread_id: int, session: SessionData | None) -> int:
        visible_indices = self._visible_indices(thread_id)
        if visible_indices:
            return max(visible_indices)

        questions = self._questions.get(thread_id) or []
        if questions:
            return max(len(questions) - 1, 0)

        try:
            if session and session.current_question_index is not None:
                return max(int(session.current_question_index), 0)
        except (TypeError, ValueError):
            pass
        return 0

    def _persist_session_start(
        self,
        thread_id: int,
        *,
        panel_message_id: int | None,
        session_data: SessionData | None = None,
    ) -> None:
        applicant_id = self._resolve_applicant_id(thread_id, session_data)
        if applicant_id is None:
            return

        try:
            sheet_session = self._load_or_create_sheet_session(thread_id, applicant_id)
        except Exception:
            log.warning("welcome:persist_start_failed", exc_info=True)
            return

        if panel_message_id is not None:
            sheet_session.panel_message_id = panel_message_id
        sheet_session.completed = False
        sheet_session.step_index = 0
        sheet_session.last_updated = utc_now()

        try:
            sheet_session.save_to_sheet()
        except Exception:
            log.warning("welcome:sheet_start_save_failed", exc_info=True)

    def _persist_session_completion(
        self,
        thread_id: int,
        *,
        session_data: SessionData | None,
        answers: Mapping[str, Any],
        panel_message_id: int | None,
    ) -> None:
        applicant_id = self._resolve_applicant_id(thread_id, session_data)
        if applicant_id is None:
            return

        try:
            sheet_session = self._load_or_create_sheet_session(thread_id, applicant_id)
        except Exception:
            log.warning("welcome:persist_complete_failed", exc_info=True)
            return

        if panel_message_id is not None:
            sheet_session.panel_message_id = panel_message_id
        sheet_session.step_index = self._final_step_index(thread_id, session_data)
        sheet_session.answers = dict(answers)
        sheet_session.mark_completed()
        sheet_session.last_updated = utc_now()

        try:
            sheet_session.save_to_sheet()
        except Exception:
            log.warning("welcome:sheet_complete_save_failed", exc_info=True)

    async def wait_until_ready(self, timeout: float = 0.0) -> bool:
        if timeout and timeout > 0:
            try:
                await asyncio.wait_for(self._ready_evt.wait(), timeout=timeout)
                return True
            except asyncio.TimeoutError:
                return self._ready_evt.is_set()
        await self._ready_evt.wait()
        return True

    async def log_event(self, level: str, event: str, **fields: Any) -> None:
        if diag.is_enabled():
            await diag.log_event(level, event, **fields)

    def _update_thread_visibility(
        self, thread_id: int | None, visibility: Mapping[str, Mapping[str, Any]]
    ) -> None:
        if thread_id is None:
            return
        session = store.get(thread_id)
        if session is None:
            return
        session.visibility = dict(visibility)

    def get_questions(self, thread_id: int | None) -> list[dict[str, Any]]:
        return [
            {"id": "ign", "label": "Your in-game name", "kind": "text"},
            {
                "id": "vibe",
                "label": "Preferred clan vibe",
                "kind": "choice",
                "choices": ["Casual", "Balanced", "Competitive"],
            },
            {"id": "tz", "label": "Timezone (e.g., CET, PST)", "kind": "tz"},
        ]

    def render_step(self, thread_id: int | None, step: int) -> str:
        questions = self.get_questions(thread_id)
        step = max(0, min(step, len(questions)))
        key = int(thread_id) if thread_id is not None else None
        answers = self.answers_by_thread.setdefault(key, {})
        if step >= len(questions):
            return "Reviewing your answers…"
        question = questions[step]
        current = answers.get(question["id"])
        hint = f"\n\n_Current:_ **{current}**" if current else ""
        return f"**Step {step + 1} of {len(questions)}**\n{question['label']}{hint}"

    async def capture_step(self, interaction: discord.Interaction, thread_id: int | None, step: int) -> None:
        return None

    def is_finished(self, thread_id: int | None, step: int) -> bool:
        return step >= len(self.get_questions(thread_id))

    async def set_answer(self, thread_id: int | None, key: str, value: str) -> None:
        dictionary = self.answers_by_thread.setdefault(int(thread_id) if thread_id is not None else None, {})
        dictionary[key] = value

    async def finish_and_summarize(self, interaction: discord.Interaction, thread_id: int | None) -> None:
        from discord import AllowedMentions

        key = int(thread_id) if thread_id is not None else None
        answers = dict(self.answers_by_thread.get(key, {}))
        user = getattr(interaction, "user", None)
        embed = self._make_summary_embed(user, answers, interaction.channel)

        await interaction.response.edit_message(content="✅ Collected. Posting summary…", view=None)

        role_ids = [rid for rid in (self.recruiter_role_ids or []) if rid]
        mentions = " ".join(f"<@&{rid}>" for rid in role_ids)

        await interaction.channel.send(
            content=mentions or None,
            embed=embed,
            allowed_mentions=AllowedMentions(everyone=False, users=False, roles=True),
        )

        if key in self.answers_by_thread:
            del self.answers_by_thread[key]

        await self.log_event("info", "onboard_finished", thread_id=thread_id, pinged_roles=len(role_ids))

    def _make_summary_embed(
        self,
        user: discord.abc.User | discord.Member | None,
        answers: dict[str, Any],
        thread: discord.abc.MessageableChannel | None,
    ) -> discord.Embed:
        embed = discord.Embed(title="New Onboarding", description=f"Applicant: {getattr(user, 'mention', 'unknown')}")
        embed.add_field(name="IGN", value=answers.get("ign", "—"), inline=True)
        embed.add_field(name="Clan vibe", value=answers.get("vibe", "—"), inline=True)
        embed.add_field(name="Timezone", value=answers.get("tz", "—"), inline=True)
        try:
            embed.add_field(name="Thread", value=f"[Open thread]({thread.jump_url})", inline=False)
        except Exception:
            pass
        embed.set_footer(text="C1C Onboarding")
        return embed

    async def _build_and_send_summary(
        self,
        *,
        thread: discord.Thread | discord.TextChannel,
        flow: str,
        answers: Mapping[str, Any],
        visibility: Mapping[str, Any] | None,
        author: discord.abc.User | discord.Member | None,
        schema_hash: str | None,
        mention_text: str | None = None,
        allowed_mentions: discord.AllowedMentions | None = None,
    ) -> tuple[discord.Message, discord.Embed]:
        summary_embed = build_summary_embed(
            flow,
            answers,
            author,
            schema_hash or "",
            visibility,
        )

        view: discord.ui.View | None = None
        if flow == "welcome" and _is_fallback_summary(summary_embed):
            view = RetryWelcomeSummaryView(thread_id=thread.id)

        summary_message = await thread.send(
            content=mention_text or None,
            embed=summary_embed,
            view=view,
            allowed_mentions=allowed_mentions if mention_text else None,
        )

        return summary_message, summary_embed

    def _thread_for(self, thread_id: int) -> discord.Thread | None:
        return self._threads.get(thread_id)

    def diag_target_user_id(self, thread_id: int) -> int | None:
        """Return the cached target recruit identifier for diagnostics."""

        return self._target_users.get(thread_id)

    @staticmethod
    def _question_key(question: Question | dict[str, Any]) -> str:
        if hasattr(question, "qid"):
            value = getattr(question, "qid")
            return str(value)
        if isinstance(question, dict):
            candidate = question.get("id") or question.get("qid")
            if candidate is not None:
                return str(candidate)
        return ""

    def _question_meta(self, question: Question | dict[str, Any]) -> dict[str, Any]:
        meta: dict[str, Any] = {
            "qid": self._question_key(question),
            "label": "",
            "type": "",
            "validate": None,
            "help": None,
            "note": None,
        }
        if isinstance(question, dict):
            meta["label"] = str(question.get("label") or question.get("text") or "")
            meta["type"] = str(
                question.get("type")
                or question.get("qtype")
                or question.get("kind")
                or ""
            )
            meta["validate"] = question.get("validate")
            meta["help"] = question.get("help")
            meta["note"] = question.get("note")
        else:
            meta["label"] = str(getattr(question, "label", ""))
            meta["type"] = str(
                getattr(question, "type", None)
                or getattr(question, "qtype", None)
                or ""
            )
            meta["validate"] = getattr(question, "validate", None)
            meta["help"] = getattr(question, "help", None)
            meta["note"] = getattr(question, "note", None)
        return meta

    def _has_sheet_regex(self, meta: dict[str, Any]) -> bool:
        return bool(_sheet_regex(meta))

    @staticmethod
    def _question_type_value(question: Question | dict[str, Any]) -> str:
        if isinstance(question, dict):
            value = question.get("type") or question.get("qtype") or question.get("kind")
        else:
            value = getattr(question, "type", None)
            if not value:
                value = getattr(question, "qtype", None)
        return str(value or "")

    @staticmethod
    def _question_options(question: Question | dict[str, Any]) -> list[Any]:
        raw: Any
        if isinstance(question, dict):
            raw = question.get("options") or question.get("choices")
        else:
            raw = getattr(question, "options", None)
        if isinstance(raw, Sequence):
            return list(raw)
        qtype = BaseWelcomeController._question_type_value(question).strip().lower()
        if not qtype.startswith("single-select") and not qtype.startswith("multi-select"):
            return []
        if isinstance(question, dict):
            note = question.get("note")
        else:
            note = getattr(question, "note", None)
        tokens: list[str] = []
        if isinstance(note, str) and note.strip():
            tokens = [token.strip() for token in note.replace("\n", ",").split(",") if token.strip()]
        elif isinstance(question, dict):
            validate = question.get("validate")
            if isinstance(validate, str) and validate.strip():
                tokens = [token.strip() for token in validate.replace("\n", ",").split(",") if token.strip()]
        else:
            validate = getattr(question, "validate", None)
            if isinstance(validate, str) and validate.strip():
                tokens = [token.strip() for token in validate.replace("\n", ",").split(",") if token.strip()]
        if tokens:
            return [{"label": token, "value": token} for token in tokens]
        return []

    def validate_answer(self, meta: dict[str, Any], raw: str) -> tuple[bool, str | None, str | None]:
        return validate_answer(meta, raw)

    async def _send_validation_error(
        self,
        interaction: discord.Interaction,
        thread_id: int,
        meta: dict[str, Any],
        message: str | None,
    ) -> None:
        label = meta.get("label") or meta.get("qid") or "This question"
        notice = message or "Input does not match the required format."
        await _safe_ephemeral(interaction, f"⚠️ **{label}** • {notice}")

    def _answer_for(self, thread_id: int, key: str) -> Any:
        answers = self.answers_by_thread.get(thread_id)
        if answers and key in answers:
            return answers[key]
        session = store.get(thread_id)
        if session and session.answers:
            return session.answers.get(key)
        return None

    def _answer_present(self, question: Question | dict[str, Any], value: Any) -> bool:
        if value is None:
            return False
        qtype = self._question_type_value(question).strip().lower()
        if qtype in SELECT_TYPES:
            return _has_select_answer(value)
        if qtype == "number":
            return value is not None
        if isinstance(value, str):
            return bool(value.strip())
        if isinstance(value, (int, float)):
            return True
        if isinstance(value, dict):
            return bool(value)
        if isinstance(value, Iterable):
            return any(True for _ in value)
        return bool(value)

    @staticmethod
    def _canonical_bool(value: Any) -> str | None:
        if isinstance(value, bool):
            return "yes" if value else "no"
        if isinstance(value, str):
            text = value.strip().lower()
            if not text:
                return None
            if text in {"yes", "y", "true", "1"}:
                return "yes"
            if text in {"no", "n", "false", "0"}:
                return "no"
        if isinstance(value, (int, float)):
            return "yes" if value else "no"
        return None

    def _question_for(self, thread_id: int, key: str) -> Question | dict[str, Any] | None:
        questions = self._questions.get(thread_id) or []
        for question in questions:
            if self._question_key(question) == key:
                return question
        return None

    async def set_answer(self, thread_id: int, key: str, value: Any) -> None:
        answers = self.answers_by_thread.setdefault(thread_id, {})
        question = self._question_for(thread_id, key)
        qtype = self._question_type_value(question).strip().lower() if question is not None else ""
        normalized = value
        if isinstance(value, str):
            text = value.strip()
            normalized = text if text else None
        if qtype == "bool":
            token = self._canonical_bool(value)
            normalized = token if token is not None else (normalized if isinstance(normalized, str) else normalized)
        if normalized is None or (isinstance(normalized, str) and not normalized.strip()):
            answers.pop(key, None)
        elif isinstance(normalized, (list, tuple)) and not normalized:
            answers.pop(key, None)
        elif isinstance(normalized, dict) and not normalized:
            answers.pop(key, None)
        else:
            answers[key] = normalized

        session = store.get(thread_id)
        if session is not None:
            session.answers = session.answers or {}
            if normalized is None or (isinstance(normalized, str) and not normalized.strip()):
                session.answers.pop(key, None)
            elif isinstance(normalized, (list, tuple)) and not normalized:
                session.answers.pop(key, None)
            elif isinstance(normalized, dict) and not normalized:
                session.answers.pop(key, None)
            else:
                session.answers[key] = normalized
            try:
                session.visibility = rules.evaluate_visibility(
                    self._questions.get(thread_id, []), session.answers
                )
            except Exception:
                log.warning("failed to recompute visibility during inline capture", exc_info=True)

    def has_answer(self, thread_id: int, question: Question | dict[str, Any]) -> bool:
        key = self._question_key(question)
        if not key:
            return False
        value = self._answer_for(thread_id, key)
        return self._answer_present(question, value)

    def _visibility_map(self, thread_id: int) -> dict[str, dict[str, str]]:
        session = store.get(thread_id)
        if session is None:
            return {}
        return session.visibility or {}

    def _visible_indices(self, thread_id: int) -> list[int]:
        questions = self._questions.get(thread_id) or []
        visibility = self._visibility_map(thread_id)
        indices: list[int] = []
        for idx, question in enumerate(questions):
            qid = self._question_key(question)
            if not qid:
                indices.append(idx)
                continue
            if _visible_state(visibility, qid) != "skip":
                indices.append(idx)
        return indices

    def resolve_step(
        self,
        thread_id: int,
        step: int,
        *,
        direction: int = 1,
    ) -> tuple[int | None, Question | dict[str, Any] | None]:
        questions = self._questions.get(thread_id) or []
        if not questions:
            return None, None

        total = len(questions)
        if direction >= 0 and step >= total:
            return None, None
        if direction < 0 and step < 0:
            return None, None

        if step < 0:
            idx = 0 if direction >= 0 else total - 1
        elif step >= total:
            idx = total - 1
        else:
            idx = step

        visibility = self._visibility_map(thread_id)
        while 0 <= idx < total:
            question = questions[idx]
            qid = self._question_key(question)
            if not qid or _visible_state(visibility, qid) != "skip":
                return idx, question
            idx += 1 if direction >= 0 else -1
        return None, None

    def _set_current_step_for_thread(
        self, thread_id: int, step_index: int
    ) -> SessionData | None:
        session = store.get(thread_id)
        if session is None:
            return None

        questions = self._questions.get(thread_id) or []
        if not questions or step_index < 0 or step_index >= len(questions):
            return None

        pending_step = {"kind": "inline", "index": step_index}
        session.current_question_index = step_index
        session.pending_step = pending_step
        store.set_pending_step(thread_id, pending_step)
        return session

    def next_visible_step(self, thread_id: int, current_step: int) -> int | None:
        questions = self._questions.get(thread_id) or []
        if not questions:
            return None

        answers = self.answers_by_thread.get(thread_id, {})
        start_index = current_step + 1
        direction = 1

        try:
            jump = rules.next_index_by_rules(current_step, list(questions), answers)
        except Exception:
            jump = None

        if jump is not None:
            start_index = jump
            direction = 1 if jump >= current_step else -1

        next_index, _ = self.resolve_step(thread_id, start_index, direction=direction)
        return next_index

    def previous_visible_step(self, thread_id: int, current_step: int) -> int | None:
        prev_index, _ = self.resolve_step(thread_id, current_step - 1, direction=-1)
        return prev_index

    def _progress_label(self, thread_id: int, index: int) -> str:
        visible = self._visible_indices(thread_id)
        if not visible:
            total = max(len(self._questions.get(thread_id) or []), 1)
            return f"{index + 1}/{total}"
        try:
            position = visible.index(index)
        except ValueError:
            total = max(len(visible), 1)
            return f"{index + 1}/{total}"
        total = max(len(visible), 1)
        return f"{position + 1}/{total}"

    def is_finished(self, thread_id: int, step: int) -> bool:
        next_index, _ = self.resolve_step(thread_id, step, direction=1)
        return next_index is None

    def session_status(
        self, thread_id: int, question: object | None = None
    ) -> str | None:
        """Return the session status for the given thread/question."""

        session = store.get(thread_id)
        if session is None:
            return None

        if question is not None:
            try:
                key = self._question_key(question)
            except Exception:
                key = None
            if key:
                stored = self._answer_for(thread_id, key)
                if stored is not None:
                    return "answered"

        status = getattr(session, "status", None)
        if isinstance(status, str) and status.strip():
            return status.strip()
        return None

    def render_step(self, thread_id: int, step: int) -> str:
        questions = self._questions.get(thread_id) or []
        status = self.session_status(thread_id)
        if not questions:
            if self.is_session_completed(thread_id) or (
                status is not None and status not in {"idle", "in_progress"}
            ):
                return "All onboarding questions are complete."
            return "No onboarding questions are configured for this flow yet."

        resolved_index, question = self.resolve_step(thread_id, step, direction=1)
        if resolved_index is None or question is None:
            return "All onboarding questions are complete."

        label = getattr(question, "label", None)
        if isinstance(question, dict):
            label = question.get("label") or question.get("text") or label
        label = label or str(question)

        key = self._question_key(question)
        stored = self._answer_for(thread_id, key)
        formatted = _preview_value_for_question(question, stored)
        progress = self._progress_label(thread_id, resolved_index)

        header = f"**Onboarding • {progress}**"

        lines = [header, f"## {label}"]

        help_text = getattr(question, "help", None)
        if isinstance(question, dict):
            help_text = question.get("help") or help_text
        qtype_value = self._question_type_value(question).strip().lower()
        reply_hint = "Just reply in this thread with your answer." if qtype_value in TEXT_TYPES else None
        if help_text:
            lines.append(f"_{help_text}_")
        if reply_hint:
            lines.append(reply_hint)

        if formatted:
            lines.append(f"**Current answer:** {formatted}")

        return "\n\n".join(lines)

    def build_panel_content(self, thread_id: int, step: int) -> str:
        """Render the full panel content (header + question block) from scratch."""

        header = self._modal_intro_text()
        question_block = self.render_step(thread_id, step)
        if header and question_block:
            return f"{header}\n\n{question_block}"
        return question_block or header or ""

    async def finish_inline_wizard(
        self,
        thread_id: int,
        interaction: discord.Interaction,
        *,
        message: discord.Message | None = None,
    ) -> None:
        session = store.get(thread_id)
        if session is not None:
            session.status = "completed"
            session.current_question_index = None
        answers: dict[str, Any] = {}
        if session is not None and session.answers:
            answers.update(session.answers)
        inline_answers = self.answers_by_thread.get(thread_id, {})
        if inline_answers:
            answers.update(inline_answers)
        if message is None:
            message = getattr(interaction, "message", None)
        notice = "✅ Collected. Posting summary…"
        try:
            if interaction is not None and not interaction.response.is_done():
                await interaction.response.edit_message(content=notice, view=None)
            elif message is not None:
                await message.edit(content=notice, view=None)
        except Exception:
            log.warning("failed to update wizard completion message", exc_info=True)

        inline_map = getattr(self, "_inline_messages", None)
        if isinstance(inline_map, dict):
            inline_map.pop(thread_id, None)
        id_map = getattr(self, "_inline_message_ids", None)
        if isinstance(id_map, dict):
            id_map.pop(thread_id, None)

        thread: discord.Thread | None = None
        if message is not None:
            channel = getattr(message, "channel", None)
            if isinstance(channel, discord.Thread):
                thread = channel
        if thread is None:
            thread = self._threads.get(thread_id)
        if thread is None:
            return

        session = store.get(thread_id)
        visibility = None
        if session is not None:
            session.answers = dict(answers)
            visibility = session.visibility
        else:
            session = store.ensure(thread_id, flow=self.flow, schema_hash=schema_hash(self.flow))
            session.answers = dict(answers)
            visibility = session.visibility

        try:
            summary_author = self._resolve_summary_author(thread, interaction)
        except Exception:
            log.warning("failed to resolve summary author; falling back to thread owner", exc_info=True)
            summary_author = getattr(thread, "owner", None) or interaction.user

<<<<<<< HEAD
        schema = session.schema_hash if session else schema_hash(self.flow)
=======
>>>>>>> 9cf1b544
        recruiter_ids = list(getattr(self, "recruiter_role_ids", []) or [])
        if not recruiter_ids:
            recruiter_ids = list(getattr(self, "RECRUITER_ROLE_IDS", []) or [])
        mention_text = " ".join(f"<@&{int(role_id)}>" for role_id in recruiter_ids if role_id)
        allowed_mentions = discord.AllowedMentions(roles=True, users=False, everyone=False)
<<<<<<< HEAD

        summary_embed: discord.Embed | None = None
        try:
            _, summary_embed = await self._build_and_send_summary(
                thread=thread,
                flow=self.flow,
                answers=dict(answers),
                visibility=visibility,
                author=summary_author,
                schema_hash=schema,
                mention_text=mention_text or None,
                allowed_mentions=allowed_mentions if mention_text else None,
            )
        except Exception:
            log.warning("failed to post onboarding summary", exc_info=True)
        else:
=======
        schema = session.schema_hash if session else schema_hash(self.flow)
        summary_success = await self._send_welcome_summary_safe(
            thread=thread,
            answers=dict(answers),
            author=summary_author,
            schema_hash=schema or "",
            visibility=visibility,
            content=mention_text or None,
            allowed_mentions=allowed_mentions if mention_text else None,
        )

        if summary_success:
>>>>>>> 9cf1b544
            await self._log_panel_completion(
                thread_id,
                thread=thread,
                actor=getattr(interaction, "user", None),
                session=session,
                answers=dict(answers),
            )

            self._persist_session_completion(
                thread_id,
                session_data=session,
                answers=dict(answers),
                panel_message_id=self._panel_messages.get(thread_id),
            )

        self.answers_by_thread.pop(thread_id, None)
        self._cleanup_session(
            thread_id,
            preserve_session=bool(summary_embed and _is_fallback_summary(summary_embed)),
        )

    def _log_fields(
        self,
        thread_id: int,
        *,
        actor: discord.abc.User | discord.Member | None | object = ...,
    ) -> dict[str, Any]:
        thread = self._thread_for(thread_id)
        context = logs.thread_context(thread)
        context["flow"] = self.flow
        resolved_actor: discord.abc.User | discord.Member | None
        if actor is ...:
            resolved_actor = self._initiators.get(thread_id)
        else:
            resolved_actor = cast(discord.abc.User | discord.Member | None, actor)
        context["actor"] = logs.format_actor(resolved_actor)
        handle = logs.format_actor_handle(resolved_actor)
        if handle:
            context["actor_name"] = handle
        return context

    async def _log_panel_completion(
        self,
        thread_id: int,
        *,
        thread: discord.Thread | None,
        actor: discord.abc.User | discord.Member | None,
        session: SessionData | None,
        answers: Mapping[str, Any],
    ) -> None:
        question_count = len(self._questions.get(thread_id, [])) if hasattr(self, "_questions") else None
        schema_version = getattr(session, "schema_hash", None)
        extras: dict[str, Any] | None = None
        level_detail = _extract_level_detail(answers)
        if level_detail:
            extras = {"level_detail": level_detail}
        scope = "promo" if str(self.flow or "").startswith("promo") else (self.flow or "welcome")
        await logs.log_onboarding_panel_lifecycle(
            event="complete",
            ticket=thread,
            actor=actor,
            channel=getattr(thread, "parent", None),
            questions=question_count,
            schema_version=schema_version,
            extras=extras,
            scope=scope,
        )

    async def _send_panel_with_retry(
        self,
        thread: discord.Thread,
        *,
        content: str,
        view: discord.ui.View,
    ) -> discord.Message:
        last_error: Exception | None = None
        for delay in (0.0, *_PANEL_RETRY_DELAYS):
            if delay:
                await asyncio.sleep(delay)
            try:
                message = await thread.send(content, view=view)
                if getattr(message, "pinned", False):
                    try:
                        await message.unpin()
                    except Exception:
                        log.warning("failed to unpin welcome panel", exc_info=True)
                return message
            except Exception as exc:  # pragma: no cover - network
                last_error = exc
        assert last_error is not None  # for mypy
        await logs.send_welcome_exception(
            "error",
            last_error,
            **self._log_fields(int(thread.id), result="panel_failed"),
        )
        raise last_error

    async def run(
        self,
        thread: discord.Thread,
        initiator: discord.abc.User | discord.Member | None,
        schema_hash: str | None,
        questions: Sequence[Question],
        *,
        source: str,
    ) -> None:
        thread_id = int(thread.id)
        session = store.ensure(thread_id, flow=self.flow, schema_hash=schema_hash)
        session.answers = session.answers or {}
        session.visibility = rules.evaluate_visibility(questions, session.answers)
        self._threads[thread_id] = thread
        self._questions[thread_id] = list(questions)
        self._sources[thread_id] = source
        self._initiators[thread_id] = initiator
        panels.bind_controller(thread_id, self)

        allowed_ids: set[int] = set()
        self._allowed_users[thread_id] = allowed_ids

        await self._ensure_target_cached(thread_id)
        target_id = self._target_users.get(thread_id)
        if target_id is not None:
            allowed_ids.add(int(target_id))

        await self._start_modal_step(thread, session)
        self._ready_evt.set()

    async def _start_modal_step(
        self,
        thread: discord.Thread,
        session: SessionData,
        *,
        anchor: discord.Message | None = None,
    ) -> None:
        thread_id = int(thread.id)
        if anchor is None:
            anchor = self._prefetched_panels.pop(thread_id, None)
        modals = build_modals(
            self._questions[thread_id],
            session.visibility,
            session.answers,
            title_prefix=self._modal_title_prefix(),
        )
        if not modals:
            await self._start_select_step(thread, session)
            return

        store.set_pending_step(thread_id, {"kind": "inline", "index": 0})
        intro = self._modal_intro_text()
        target_id = self._target_users.get(thread_id)
        view = panels.OpenQuestionsPanelView(
            controller=self,
            thread_id=thread_id,
            target_user_id=target_id,
        )
        message_id = self._panel_messages.get(thread_id)
        message: discord.Message | None = None
        if anchor is not None:
            message = anchor
            anchor_id = getattr(anchor, "id", None)
            if anchor_id is not None:
                try:
                    self._panel_messages[thread_id] = int(anchor_id)
                except (TypeError, ValueError):
                    pass

        parent_channel = getattr(thread, "parent", None)
        try:
            parent_id_int = int(parent_channel.id) if parent_channel is not None else None
        except (TypeError, ValueError, AttributeError):
            parent_id_int = None

        base_log = self._log_fields(thread_id)
        base_log.update(
            {
                "view": "panel",
                "view_tag": panels.WELCOME_PANEL_TAG,
                "custom_id": panels.OPEN_QUESTIONS_CUSTOM_ID,
                "diag": base_log.get("diag") or f"{self.flow}_flow",
                "flow": self.flow,
                "thread_id": thread_id,
            }
        )
        if parent_id_int is not None:
            base_log.setdefault("parent_id", parent_id_int)
            base_log.setdefault("parent_channel_id", parent_id_int)

        prev_id = int(message_id) if message_id else None
        try:
            message = await self._panel_manager.get_or_create(
                thread,
                content=intro,
                view=view,
            )
        except Exception as exc:
            gate_log.exception(
                "send_welcome_exception — failed to post onboarding panel • thread=%s",
                thread.id,
                exc_info=exc,
            )
            await asyncio.sleep(2)
            try:
                message = await self._panel_manager.get_or_create(
                    thread,
                    content=intro,
                    view=view,
                )
            except Exception as retry_exc:
                gate_log.error(
                    "send_welcome_exception — retry failed • thread=%s",
                    thread.id,
                    exc_info=retry_exc,
                )
                raise

        posted_new_message = prev_id is None or int(getattr(message, "id", 0)) != prev_id
        message_id = int(getattr(message, "id", 0))
        self._panel_messages[thread_id] = message_id

        if getattr(message, "pinned", False):
            try:
                await message.unpin()
            except Exception:
                log.warning("failed to unpin welcome panel", exc_info=True)

        panels.register_panel_message(thread_id, message.id)

        panel_log_context = dict(base_log)
        panel_log_context.update(
            {
                "event": "panel_posted",
                "result": "posted" if posted_new_message else "refreshed",
                "source": self._sources.get(thread_id),
                "message_id": int(message.id),
                "custom_id": panels.OPEN_QUESTIONS_CUSTOM_ID,
                "view_timeout": view.timeout,
                "disable_on_timeout": getattr(view, "disable_on_timeout", None),
            }
        )
        await logs.send_welcome_log(
            "info" if posted_new_message else "debug",
            **panel_log_context,
        )
        if diag.is_enabled():
            parent_id = getattr(thread, "parent_id", None)
            try:
                parent_id_int = int(parent_id) if parent_id is not None else None
            except (TypeError, ValueError):
                parent_id_int = None
            target_user_id = self._target_users.get(thread_id)
            await diag.log_event(
                "info",
                "panel_posted",
                message_id=int(message.id),
                thread_id=thread_id,
                parent_id=parent_id_int,
                schema_id=session.schema_hash,
                custom_id=panels.OPEN_QUESTIONS_CUSTOM_ID,
                view_timeout=view.timeout,
                disable_on_timeout=getattr(view, "disable_on_timeout", None),
                target_user_id=target_user_id,
                ambiguous_target=target_user_id is None,
            )

        self._persist_session_start(
            thread_id,
            panel_message_id=int(getattr(message, "id", 0)) if message else None,
            session_data=session,
        )

    async def _start_select_step(self, thread: discord.Thread, session: SessionData) -> None:
        thread_id = int(thread.id)
        async def gate(interaction: discord.Interaction) -> bool:
            allowed, _ = await self.check_interaction(thread_id, interaction)
            return allowed

        pending = session.pending_step or {}
        page = int(pending.get("page", 0))
        view = build_select_view(
            self._questions[thread_id],
            session.visibility,
            session.answers,
            interaction_check=gate,
            page=page,
        )
        if view is None:
            await self._show_preview(thread, session)
            return

        view.on_change = self._select_changed(thread_id)
        view.on_complete = self._select_completed(thread_id)
        view.on_page_change = self._select_page_updated(thread_id)
        store.set_pending_step(thread_id, {"kind": "select", "index": 0, "page": view.page})
        content = self._select_intro_text()
        message = self._select_messages.get(thread_id)
        if message:
            await message.edit(content=content, view=view)
        else:
            message = await thread.send(content, view=view)
            self._select_messages[thread_id] = message
        await logs.send_welcome_log(
            "debug",
            view="select",
            result="ready",
            **self._log_fields(thread_id),
        )

    def build_modal_stub(self, thread_id: int, *, index: Optional[int] = None) -> WelcomeQuestionnaireModal:
        session = store.get(thread_id)
        questions = self._questions.get(thread_id)
        answers = session.answers if session else {}
        visibility = session.visibility if session else {}
        pending = session.pending_step or {} if session else {}
        step_index = index if index is not None else int(pending.get("index", 0) or 0)

        modals = build_modals(
            questions or [],
            visibility,
            answers,
            title_prefix=self._modal_title_prefix(),
        )

        if modals:
            if step_index < 0:
                step_index = 0
            if step_index >= len(modals):
                step_index = len(modals) - 1
            modal = modals[step_index]
            modal.submit_callback = self._modal_submitted(thread_id, list(modal.questions), modal.step_index)
        else:
            modal = WelcomeQuestionnaireModal(
                questions=[],
                step_index=0,
                total_steps=1,
                title_prefix=self._modal_title_prefix(),
                answers=answers,
                visibility=visibility,
                on_submit=self._modal_submitted(thread_id, [], 0),
            )

        setattr(modal, "_c1c_thread_id", thread_id)
        setattr(modal, "_c1c_index", getattr(modal, "step_index", 0))
        return modal

    async def get_or_load_questions(
        self,
        thread_id: int,
        *,
        session: SessionData | None = None,
    ) -> list[Question] | None:
        questions = self._questions.get(thread_id)
        if questions:
            return questions
        restored = await self._rehydrate_questions(thread_id, session=session)
        if restored:
            return self._questions.get(thread_id)
        return None

    async def prompt_retry(self, interaction: discord.Interaction, thread_id: int) -> None:
        thread = self._threads.get(thread_id)
        if thread is None and isinstance(interaction.channel, discord.Thread):
            thread = interaction.channel
        if thread is None:
            return
        try:
            await thread.send("Something blinked. Tap **Open questions** again to continue.")
        except Exception:
            log.warning("failed to post retry prompt", exc_info=True)

    async def prompt_next(self, interaction: discord.Interaction, thread_id: int, next_idx: int) -> None:
        thread = self._threads.get(thread_id)
        if thread is None and isinstance(interaction.channel, discord.Thread):
            thread = interaction.channel
        if thread is None:
            return
        view = self.make_next_button(thread_id, next_idx)
        try:
            existing_id = self._next_prompt_message_ids.get(thread_id)
            if existing_id:
                try:
                    previous = await thread.fetch_message(existing_id)
                except Exception:
                    previous = None
                if previous is not None:
                    try:
                        await previous.delete()
                    except Exception:
                        log.debug("failed to delete previous next-step prompt", exc_info=True)
            message = await thread.send("Next up…", view=view)
            self._next_prompt_message_ids[thread_id] = int(message.id)
        except Exception:
            log.warning("failed to post next-step prompt", exc_info=True)

    def make_next_button(self, thread_id: int, next_idx: int) -> NextStepView:
        return NextStepView(self, thread_id, next_idx)

    async def render_inline_step(
        self,
        interaction: discord.Interaction,
        thread_id: int,
        *,
        index: int | None = None,
        context: dict[str, Any] | None = None,
    ) -> None:
        diag_state = diag.interaction_state(interaction)
        diag_state["thread_id"] = thread_id
        diag_state["view"] = "inline"
        data = getattr(interaction, "data", None)
        if isinstance(data, dict):
            diag_state["custom_id"] = data.get("custom_id")
        target_user_id = self._target_users.get(thread_id)
        diag_state["target_user_id"] = target_user_id
        diag_state["ambiguous_target"] = target_user_id is None

        response = getattr(interaction, "response", None)
        followup = getattr(interaction, "followup", None)
        response_done = False
        if response is not None:
            is_done = getattr(response, "is_done", None)
            if callable(is_done):
                try:
                    response_done = bool(is_done())
                except Exception:
                    response_done = False
            elif isinstance(is_done, bool):
                response_done = is_done
        if response_done:
            diag_state["response_is_done"] = True

        session = store.get(thread_id)
        if session is None:
            session = store.ensure(thread_id, flow=self.flow, schema_hash=schema_hash(self.flow))
        if session is not None:
            session.status = "in_progress"
            session.thread_id = thread_id

        try:
            questions_for_thread = await self.get_or_load_questions(thread_id, session=session)
        except Exception:
            log.warning("failed to load questions for inline wizard", exc_info=True)
            raise

        if not questions_for_thread:
            store.set_pending_step(thread_id, None)
            if diag.is_enabled():
                await diag.log_event(
                    "warning",
                    "inline_launch_skipped",
                    skip_reason="no_questions",
                    **diag_state,
                )
            return

        if not session.visibility:
            try:
                session.visibility = rules.evaluate_visibility(
                    questions_for_thread,
                    session.answers,
                )
            except Exception:
                session.visibility = {}

        pending = session.pending_step or {}
        if index is None:
            raw_index = pending.get("index", 0) if isinstance(pending, dict) else 0
            try:
                index = int(raw_index)
            except (TypeError, ValueError):
                index = 0
        total_questions = len(questions_for_thread)
        if total_questions <= 0:
            raise RuntimeError("no inline steps available")
        resolved_index, _ = self.resolve_step(thread_id, index, direction=1)
        if resolved_index is None:
            store.set_pending_step(thread_id, None)
            content = "All onboarding questions are complete."
            wizard: panels.OnboardWizard | None = None
            if session is not None:
                session.current_question_index = None
        else:
            index = resolved_index
            self._set_current_step_for_thread(thread_id, index)
            try:
                content = self.build_panel_content(thread_id, index)
            except Exception:
                log.warning("failed to render inline step", exc_info=True)
                raise
            wizard = panels.OnboardWizard(self, thread_id, step=index)
            if session is not None:
                session.current_question_index = index
                session.status = "in_progress"

        if wizard is not None:
            try:
                content = wizard._apply_requirement_suffix(content, wizard._question())
            except Exception:
                log.debug("failed to apply requirement suffix", exc_info=True)

        diag_state["step_index"] = index
        diag_state["total_steps"] = total_questions

        message: discord.Message | None = None
        reused_existing = False
        existing_map = getattr(self, "_inline_messages", None)
        id_map = getattr(self, "_inline_message_ids", None)

        thread: discord.Thread | None = self._threads.get(thread_id)
        if thread is None and isinstance(interaction.channel, discord.Thread):
            thread = interaction.channel

        if isinstance(existing_map, dict):
            existing_message = existing_map.get(thread_id)
            if existing_message is not None:
                try:
                    await existing_message.edit(content=content, view=wizard)
                except Exception:
                    existing_map.pop(thread_id, None)
                else:
                    message = existing_message
                    reused_existing = True
                    if isinstance(id_map, dict):
                        try:
                            id_map[thread_id] = int(existing_message.id)
                        except Exception:
                            id_map.pop(thread_id, None)

        if message is None and isinstance(id_map, dict):
            message_id = id_map.get(thread_id)
            if message_id and thread is not None:
                fetched: discord.Message | None = None
                try:
                    fetched = await thread.fetch_message(message_id)
                except Exception:
                    id_map.pop(thread_id, None)
                if fetched is not None:
                    try:
                        await fetched.edit(content=content, view=wizard)
                    except Exception:
                        id_map.pop(thread_id, None)
                        try:
                            await fetched.delete()
                        except Exception:
                            log.debug("failed to delete stale inline wizard message", exc_info=True)
                    else:
                        message = fetched
                        reused_existing = True
                        if isinstance(existing_map, dict):
                            existing_map[thread_id] = fetched
                        try:
                            id_map[thread_id] = int(fetched.id)
                        except Exception:
                            id_map.pop(thread_id, None)

        send_callable: Callable[..., Awaitable[Any]] | None = None
        uses_followup = False
        if message is None:
            if response_done:
                send_callable = getattr(followup, "send", None)
                uses_followup = True
            else:
                send_callable = getattr(response, "send_message", None)

            if not callable(send_callable):
                if diag.is_enabled():
                    await diag.log_event(
                        "warning",
                        "inline_launch_skipped",
                        skip_reason="no_send_callable",
                        **diag_state,
                    )
                return

            try:
                if uses_followup:
                    message = await send_callable(content=content, view=wizard)  # type: ignore[misc]
                else:
                    await send_callable(content=content, view=wizard)
            except Exception as exc:
                if diag.is_enabled():
                    await diag.log_event(
                        "warning",
                        "inline_launch_failed",
                        exception_type=exc.__class__.__name__,
                        exception_message=str(exc),
                        **diag_state,
                    )
                raise
            else:
                if not uses_followup:
                    try:
                        message = await interaction.original_response()
                    except Exception:
                        message = None

        if not reused_existing and message is not None and isinstance(id_map, dict):
            try:
                id_map[thread_id] = int(message.id)
            except Exception:
                id_map.pop(thread_id, None)

        if reused_existing and response is not None and not response_done:
            try:
                await response.defer(ephemeral=True)
            except Exception:
                pass

        if diag.is_enabled():
            await diag.log_event("info", "inline_wizard_posted", **diag_state)

        if message is not None:
            wizard.attach(message)
            if isinstance(existing_map, dict):
                existing_map[thread_id] = message
            prompt_id = self._next_prompt_message_ids.get(thread_id)
            prompt_message = getattr(interaction, "message", None)
            if prompt_id and isinstance(prompt_message, discord.Message):
                try:
                    if int(prompt_message.id) == prompt_id:
                        try:
                            await prompt_message.delete()
                        except Exception:
                            log.debug("failed to delete next-step prompt message", exc_info=True)
                        finally:
                            self._next_prompt_message_ids.pop(thread_id, None)
                except Exception:
                    log.debug("failed to inspect next-step prompt message", exc_info=True)

        log_payload = self._log_fields(thread_id, actor=getattr(interaction, "user", None))
        if context is not None:
            log_payload.update(context)
        log_payload.setdefault("source", self._sources.get(thread_id, "unknown"))
        await logs.send_welcome_log(
            "debug",
            view="inline",
            result="launched",
            index=index,
            **log_payload,
        )

    def _record_captured_message(self, thread_id: int, message: discord.Message) -> None:
        captured = getattr(self, "_captured_msgs", None)
        if not isinstance(captured, dict):
            captured = {}
            setattr(self, "_captured_msgs", captured)
        try:
            message_id = int(getattr(message, "id", 0) or 0)
        except (TypeError, ValueError):
            return
        if message_id <= 0:
            return
        captured.setdefault(thread_id, []).append(message_id)

    async def _react_to_message(self, message: discord.Message, emoji: str) -> None:
        add_reaction = getattr(message, "add_reaction", None)
        if not callable(add_reaction):
            return
        try:
            await add_reaction(emoji)
        except Exception:
            log.debug("failed to add reaction", exc_info=True)

    async def _refresh_inline_message(self, thread_id: int, *, index: int) -> None:
        questions = self._questions.get(thread_id) or []
        if not questions:
            return
        try:
            content = self.build_panel_content(thread_id, index)
        except Exception:
            log.debug("failed to render inline content during refresh", exc_info=True)
            return

        wizard = panels.OnboardWizard(self, thread_id, step=index)
        try:
            content = wizard._apply_requirement_suffix(content, wizard._question())
        except Exception:
            pass

        resolved_thread: discord.Thread | None = self._threads.get(thread_id)
        if resolved_thread is None:
            session = store.get(thread_id)
            candidate_thread_id: int | None = None
            if session is not None:
                try:
                    candidate_thread_id = int(session.thread_id) if session.thread_id is not None else None
                except (TypeError, ValueError):
                    candidate_thread_id = None
            if candidate_thread_id is None:
                candidate_thread_id = thread_id
            try:
                channel = self.bot.get_channel(candidate_thread_id)
            except Exception:
                channel = None
            if isinstance(channel, discord.Thread):
                resolved_thread = channel
                self._threads[thread_id] = channel

        message_obj: discord.Message | None = None
        inline_map = getattr(self, "_inline_messages", None)
        if isinstance(inline_map, dict):
            message_obj = inline_map.get(thread_id)

        if message_obj is None:
            id_map = getattr(self, "_inline_message_ids", None)
            message_id = id_map.get(thread_id) if isinstance(id_map, dict) else None
            fetcher = getattr(resolved_thread, "fetch_message", None) if resolved_thread is not None else None
            if callable(fetcher) and message_id:
                try:
                    message_obj = await fetcher(message_id)
                except Exception:
                    message_obj = None
                    if isinstance(id_map, dict):
                        id_map.pop(thread_id, None)

        if message_obj is not None:
            try:
                await message_obj.edit(content=content, view=wizard)
            except Exception:
                log.debug("failed to refresh inline wizard message", exc_info=True)
                return
        else:
            if resolved_thread is None:
                log.debug(
                    "welcome.inline_refresh.thread_missing",
                    extra={"thread": thread_id, "index": index},
                )
                return
            try:
                message_obj = await resolved_thread.send(content=content, view=wizard)
            except Exception:
                log.debug("failed to re-render inline wizard message", exc_info=True)
                return

        try:
            wizard.attach(message_obj)
        except Exception:
            pass

        if isinstance(inline_map, dict):
            inline_map[thread_id] = message_obj
        id_map = getattr(self, "_inline_message_ids", None)
        if isinstance(id_map, dict):
            try:
                id_map[thread_id] = int(getattr(message_obj, "id", 0))
            except Exception:
                pass

    def _resolve_inline_index(self, thread_id: int, session: SessionData) -> tuple[int | None, str]:
        questions = self._questions.get(thread_id) or []
        pending = session.pending_step or {}
        pending_kind = pending.get("kind") if isinstance(pending, dict) else None

        def _valid_inline(idx: int | None) -> bool:
            if idx is None or not (0 <= idx < len(questions)):
                return False
            qtype = self._question_type_value(questions[idx]).strip().lower()
            return qtype in TEXT_TYPES

        pending_index: int | None = None
        try:
            pending_index = int(pending.get("index", 0)) if isinstance(pending, dict) else None
        except (TypeError, ValueError):
            pending_index = None

        if _valid_inline(pending_index):
            if pending_kind != "inline":
                store.set_pending_step(thread_id, {"kind": "inline", "index": cast(int, pending_index)})
                return cast(int, pending_index), "pending_rehydrated"
            return cast(int, pending_index), "pending"

        current_index: int | None = None
        try:
            current_index = (
                int(session.current_question_index)
                if session.current_question_index is not None
                else None
            )
        except (TypeError, ValueError):
            current_index = None

        if _valid_inline(current_index):
            store.set_pending_step(thread_id, {"kind": "inline", "index": cast(int, current_index)})
            return cast(int, current_index), "current_index"

        return None, pending_kind or "unknown"

    async def handle_thread_message(self, message: discord.Message) -> bool:
        channel = getattr(message, "channel", None)
        thread_identifier = getattr(channel, "id", None)
        try:
            thread_id = int(thread_identifier)
        except (TypeError, ValueError):
            return False

        if thread_id not in self._questions:
            return False

        author = getattr(message, "author", None)
        if author is None or getattr(author, "bot", False):
            return False

        session = store.get(thread_id)
        if session is None:
            return False

        author_identifier = getattr(author, "id", None)
        try:
            author_id = int(author_identifier)
        except (TypeError, ValueError):
            return False

        if session.respondent_id is None:
            session.respondent_id = author_id
            session.touch()
        elif session.respondent_id != author_id:
            log.debug(
                "welcome.auto_capture.ignore_other_author",
                extra={
                    "thread": thread_id,
                    "author": author_id,
                    "respondent": session.respondent_id,
                    "status": session.status,
                },
            )
            return False

        if session.status == "completed":
            return False

        index, capture_mode = self._resolve_inline_index(thread_id, session)
        if index is None:
            log.debug(
                "welcome.auto_capture.no_inline_step",
                extra={
                    "thread": thread_id,
                    "author": author_id,
                    "pending": session.pending_step,
                    "current": session.current_question_index,
                    "status": session.status,
                },
            )
            return False

        questions = self._questions.get(thread_id) or []
        question = questions[index]
        qtype = self._question_type_value(question).strip().lower()
        if qtype not in TEXT_TYPES:
            return False

        content = (message.content or "").strip()
        if not content:
            return False

        meta = self._question_meta(question)
        ok, cleaned, error = self.validate_answer(meta, content)
        if not ok:
            await self._react_to_message(message, "❌")
            return True

        value = cleaned if cleaned is not None else content
        await self.set_answer(thread_id, self._question_key(question), value)

        session.respondent_id = session.respondent_id or author_id
        session.status = "in_progress"
        session.current_question_index = index
        session.touch()

        self._record_captured_message(thread_id, message)
        await self._react_to_message(message, "✅")
        await self._refresh_inline_message(thread_id, index=index)
        await _delete_captured_answer_message(message)
        try:
            qkey = self._question_key(question)
        except Exception:
            qkey = "unknown"
        log.info(
            "onboarding_fallback_answer_captured — thread=%s • question=%s • len=%d • mode=%s",
            thread_id,
            qkey,
            len(content),
            capture_mode,
        )
        return True

    async def start_session_from_button(
        self,
        thread_id: int,
        *,
        actor_id: int | None = None,
        channel: discord.abc.Messageable | None = None,
        guild: discord.Guild | None = None,
        interaction: discord.Interaction,
    ) -> None:
        context = {
            "view": "panel",
            "view_tag": panels.WELCOME_PANEL_TAG,
            "custom_id": panels.OPEN_QUESTIONS_CUSTOM_ID,
        }
        allowed, _ = await self.check_interaction(thread_id, interaction, context=context)
        if not allowed:
            return

        session = store.ensure(thread_id, flow=self.flow, schema_hash=schema_hash(self.flow))
        session.status = "in_progress"
        session.thread_id = thread_id

        if session.respondent_id is None:
            user_identifier = getattr(getattr(interaction, "user", None), "id", None)
            try:
                session.respondent_id = int(user_identifier) if user_identifier is not None else None
            except (TypeError, ValueError):
                session.respondent_id = session.respondent_id

        if session.respondent_id is None and actor_id is not None:
            try:
                session.respondent_id = int(actor_id)
            except (TypeError, ValueError):
                session.respondent_id = session.respondent_id
        session.touch()

        try:
            await self.render_inline_step(
                interaction,
                thread_id,
                context={"source": self._sources.get(thread_id, "panel")},
            )
        except Exception:
            log.warning("failed to launch inline onboarding wizard", exc_info=True)
            raise

    async def finish_onboarding(
        self,
        interaction: discord.Interaction,
        thread_id: int,
        *,
        session: SessionData,
        thread: discord.Thread,
    ) -> None:
        await self._start_select_step(thread, session)
        refreshed = store.get(thread_id)
        pending = refreshed.pending_step if refreshed is not None else None
        if not pending:
            try:
                await thread.send("All set. A recruiter will review your answers shortly.")
            except Exception:
                log.warning("failed to send onboarding completion notice", exc_info=True)

    def _select_changed(self, thread_id: int) -> Callable[[discord.Interaction, Question, list[str]], Awaitable[None]]:
        async def handler(
            interaction: discord.Interaction,
            question: Question,
            values: list[str],
        ) -> None:
            allowed, _ = await self.check_interaction(thread_id, interaction)
            if not allowed:
                return
            await self._handle_select_change(thread_id, interaction, question, values)

        return handler

    def _select_completed(self, thread_id: int) -> Callable[[discord.Interaction], Awaitable[None]]:
        async def handler(interaction: discord.Interaction) -> None:
            allowed, _ = await self.check_interaction(thread_id, interaction)
            if not allowed:
                return
            await self._handle_select_complete(thread_id, interaction)

        return handler

    async def _handle_modal_launch(
        self,
        thread_id: int,
        interaction: discord.Interaction,
        *,
        context: dict[str, Any] | None = None,
    ) -> None:
        await self.render_inline_step(interaction, thread_id, context=context)

    async def _rehydrate_questions(
        self,
        thread_id: int,
        *,
        session: SessionData | None,
    ) -> bool:
        """Best-effort attempt to restore question state for a thread."""

        questions = self._questions.get(thread_id)
        if questions:
            return True

        try:
            from shared.sheets import onboarding_questions
        except Exception:
            return False

        try:
            refreshed = onboarding_questions.get_questions(self.flow)
        except Exception:
            log.warning(
                "failed to rehydrate welcome questions", exc_info=True
            )
            return False

        self._questions[thread_id] = list(refreshed)
        if session is not None:
            try:
                session.visibility = rules.evaluate_visibility(
                    self._questions[thread_id],
                    session.answers,
                )
            except Exception:
                log.warning(
                    "failed to recompute visibility during welcome rehydrate",
                    exc_info=True,
                )
        return True

    async def _restart_from_interaction(
        self,
        thread_id: int,
        interaction: discord.Interaction,
        *,
        context: dict[str, Any] | None = None,
    ) -> None:
        channel = interaction.channel if isinstance(interaction.channel, discord.Thread) else None
        thread = self._threads.get(thread_id) or channel
        message = getattr(interaction, "message", None)
        message_id = getattr(message, "id", None)

        log_payload = self._log_fields(thread_id, actor=interaction.user)
        if context is not None:
            log_payload.update(context)
        if thread is not None:
            log_payload.setdefault("thread", logs.format_thread(getattr(thread, "id", None)))
            parent_id = getattr(thread, "parent_id", None)
            if parent_id is not None:
                try:
                    log_payload.setdefault("parent_channel_id", int(parent_id))
                except (TypeError, ValueError):
                    pass
        if message_id is not None:
            try:
                log_payload.setdefault("message_id", int(message_id))
            except (TypeError, ValueError):
                pass
        log_payload["view"] = "panel"
        log_payload.setdefault("view_tag", panels.WELCOME_PANEL_TAG)
        log_payload.setdefault("custom_id", panels.OPEN_QUESTIONS_CUSTOM_ID)
        log_payload["result"] = "restarted"

        try:
            await interaction.response.defer(ephemeral=True)
        except discord.InteractionResponded:
            pass
        except Exception:
            log.warning("failed to defer restart notice", exc_info=True)

        await logs.send_welcome_log("info", **log_payload)

        self._cleanup_session(thread_id)

        if thread is None:
            failure = dict(log_payload)
            failure["result"] = "error"
            failure["reason"] = "thread_missing"
            await logs.send_welcome_log("error", **failure)
            return

        try:
            from modules.onboarding.welcome_flow import start_welcome_dialog

            panel_message = message if isinstance(message, discord.Message) else None
            panel_id = None
            if message_id is not None:
                try:
                    panel_id = int(message_id)
                except (TypeError, ValueError):
                    panel_id = None
            await start_welcome_dialog(
                thread,
                interaction.user,
                "panel_restart",
                bot=self.bot,
                panel_message_id=panel_id,
                panel_message=panel_message,
            )
        except Exception as exc:  # pragma: no cover - network restart errors
            error_payload = dict(log_payload)
            error_payload["result"] = "error"
            await logs.send_welcome_exception("error", exc, **error_payload)

    def _modal_submitted(
        self,
        thread_id: int,
        questions: Sequence[Question],
        index: int,
    ) -> Callable[[discord.Interaction, dict[str, str]], Awaitable[None]]:
        async def handler(
            interaction: discord.Interaction,
            values: dict[str, str],
        ) -> None:
            await self._handle_modal_submit(thread_id, interaction, questions, index, values)

        return handler

    async def _handle_modal_submit(
        self,
        thread_id: int,
        interaction: discord.Interaction,
        questions: Sequence[Question],
        index: int,
        values: dict[str, str],
    ) -> None:
        session = store.get(thread_id)
        thread = self._threads.get(thread_id)
        await interaction.response.defer(ephemeral=True)

        if session is None or thread is None:
            await logs.send_welcome_log(
                "warn",
                view="modal",
                result="inactive",
                index=index,
                **self._log_fields(thread_id, actor=interaction.user),
            )
            await _safe_ephemeral(interaction, "⚠️ This onboarding session is no longer active.")
            return

        questions_for_thread = await self.get_or_load_questions(thread_id, session=session)
        if not questions_for_thread:
            await logs.send_welcome_log(
                "warning",
                view="modal",
                result="questions_missing",
                index=index,
                **self._log_fields(thread_id, actor=interaction.user),
            )
            await _safe_ephemeral(
                interaction,
                "⚠️ Something blinked. Tap **Open questions** again to continue.",
            )
            await self.prompt_retry(interaction, thread_id)
            return

        if not session.visibility:
            try:
                session.visibility = rules.evaluate_visibility(
                    questions_for_thread,
                    session.answers,
                )
            except Exception:
                session.visibility = {}

        gate_context: dict[str, Any] = {
            "view": "modal",
            "view_tag": panels.WELCOME_PANEL_TAG,
            "custom_id": panels.OPEN_QUESTIONS_CUSTOM_ID,
            "view_id": panels.OPEN_QUESTIONS_CUSTOM_ID,
            "step_index": index,
            "flow": self.flow,
        }
        gate_context.setdefault("diag", f"{self.flow}_flow")
        schema_id = getattr(session, "schema_hash", None)
        if schema_id is not None:
            try:
                gate_context["schema_id"] = int(schema_id)
            except (TypeError, ValueError):
                gate_context["schema_id"] = schema_id

        allowed, _ = await self.check_interaction(
            thread_id,
            interaction,
            context=gate_context,
        )
        if not allowed:
            return

        modals_before = build_modals(
            questions_for_thread,
            session.visibility,
            session.answers,
            title_prefix=self._modal_title_prefix(),
        )
        total_before = len(modals_before)

        if total_before and index >= total_before:
            store.set_pending_step(thread_id, {"kind": "inline", "index": 0})
            await logs.send_welcome_log(
                "debug",
                view="modal",
                result="oob_reset",
                index=index,
                **self._log_fields(thread_id, actor=interaction.user),
            )
            await _safe_ephemeral(
                interaction,
                "⚠️ Let’s restart that section. Tap **Open questions** again in the thread.",
            )
            await self.prompt_retry(interaction, thread_id)
            return

        for question in questions:
            raw_value = values.get(question.qid, "")
            state = _visible_state(session.visibility, question.qid)
            required = _is_effectively_required(question, session.visibility)
            answer = raw_value.strip()
            if required and not answer:
                await _safe_ephemeral(
                    interaction,
                    f"⚠️ **{question.label}** is required.",
                )
                return

            meta = self._question_meta(question)

            if not answer:
                await self.set_answer(thread_id, question.qid, None)
                continue

            ok, cleaned, err = self.validate_answer(meta, answer)
            if not ok:
                await self._send_validation_error(interaction, thread_id, meta, err)
                return

            if diag.is_enabled():
                await diag.log_event(
                    "info",
                    "welcome_validator_branch",
                    qid=meta.get("qid"),
                    have_regex=self._has_sheet_regex(meta),
                    type=meta.get("type"),
                )

            await self.set_answer(thread_id, question.qid, cleaned)

        session.visibility = rules.evaluate_visibility(
            questions_for_thread,
            session.answers,
        )

        modals_after = build_modals(
            questions_for_thread,
            session.visibility,
            session.answers,
            title_prefix=self._modal_title_prefix(),
        )
        total_after = len(modals_after)

        await logs.send_welcome_log(
            "debug",
            view="modal",
            result="saved",
            index=index,
            **self._log_fields(thread_id, actor=interaction.user),
        )

        retry_registry = getattr(self, "retry_message_ids", None)
        if isinstance(retry_registry, dict):
            retry_message_id = retry_registry.pop(thread_id, None)
            if retry_message_id:
                try:
                    message = await thread.fetch_message(retry_message_id)
                    await message.delete()
                except Exception:  # pragma: no cover - best-effort cleanup
                    pass

        display_name = _display_name(getattr(interaction, "user", None))
        channel_obj: discord.abc.GuildChannel | discord.Thread | None
        channel_obj = interaction.channel if isinstance(interaction.channel, (discord.Thread, discord.abc.GuildChannel)) else thread
        log.info(
            "✅ Welcome — modal_submit_ok • user=%s • channel=%s",
            display_name,
            _channel_path(channel_obj),
        )

        next_index = index + 1 if index + 1 < total_after else None
        if next_index is None:
            store.set_pending_step(thread_id, None)
            await _safe_ephemeral(
                interaction,
                "✅ Saved! You’re all set for this section.",
            )
            await self.finish_onboarding(
                interaction,
                thread_id,
                session=session,
                thread=thread,
            )
            return

        store.set_pending_step(thread_id, {"kind": "inline", "index": next_index})
        await _safe_ephemeral(
            interaction,
            "✅ Saved! Opening the next question…",
        )
        try:
            await self.render_inline_step(
                interaction,
                thread_id,
                index=next_index,
                context={"source": self._sources.get(thread_id, "modal")},
            )
        except Exception:
            log.warning(
                "failed to render inline step after modal submission", exc_info=True
            )
            await self.prompt_next(interaction, thread_id, next_index)

    async def _handle_select_change(
        self,
        thread_id: int,
        interaction: discord.Interaction,
        question: Question,
        values: list[str],
    ) -> None:
        session = store.get(thread_id)
        thread = self._threads.get(thread_id)
        if session is None or thread is None:
            await logs.send_welcome_log(
                "warn",
                view="select",
                result="inactive",
                question=question.qid,
                **self._log_fields(thread_id, actor=interaction.user),
            )
            await _safe_ephemeral(interaction, "⚠️ This onboarding session expired.")
            return

        self._store_select_answer(session, question, values)
        session.visibility = rules.evaluate_visibility(
            self._questions[thread_id],
            session.answers,
        )
        store.set_pending_step(thread_id, session.pending_step)

        async def gate(interaction: discord.Interaction) -> bool:
            allowed, _ = await self.check_interaction(thread_id, interaction)
            return allowed

        pending = session.pending_step or {}
        page = int(pending.get("page", 0))
        view = build_select_view(
            self._questions[thread_id],
            session.visibility,
            session.answers,
            interaction_check=gate,
            page=page,
        )
        if view is None:
            store.set_pending_step(thread_id, None)
            await interaction.response.edit_message(view=None)
            await logs.send_welcome_log(
                "debug",
                view="select",
                result="completed",
                question=question.qid,
                **self._log_fields(thread_id, actor=interaction.user),
            )
            await self._show_preview(thread, session)
            return

        view.on_change = self._select_changed(thread_id)
        view.on_complete = self._select_completed(thread_id)
        view.on_page_change = self._select_page_updated(thread_id)
        store.set_pending_step(thread_id, {"kind": "select", "index": 0, "page": view.page})
        await interaction.response.edit_message(view=view)
        await logs.send_welcome_log(
            "debug",
            view="select",
            result="changed",
            question=question.qid,
            **self._log_fields(thread_id, actor=interaction.user),
        )

    async def _handle_select_complete(
        self,
        thread_id: int,
        interaction: discord.Interaction,
    ) -> None:
        session = store.get(thread_id)
        thread = self._threads.get(thread_id)
        if session is None or thread is None:
            await logs.send_welcome_log(
                "warn",
                view="select",
                result="inactive",
                **self._log_fields(thread_id, actor=interaction.user),
            )
            await _safe_ephemeral(interaction, "⚠️ This onboarding session expired.")
            return

        missing = _missing_required_selects(
            self._questions[thread_id],
            session.visibility,
            session.answers,
        )
        if missing:
            labels = ", ".join(f"**{label}**" for label in missing)
            await _safe_ephemeral(
                interaction,
                f"⚠️ Please choose at least one option for {labels}.",
            )
            return

        store.set_pending_step(thread_id, None)
        await interaction.response.edit_message(view=None)
        await logs.send_welcome_log(
            "info",
            view="select",
            result="submitted",
            **self._log_fields(thread_id, actor=interaction.user),
        )
        await self._show_preview(thread, session)

    def _select_page_updated(self, thread_id: int) -> Callable[[discord.Interaction, int], Awaitable[None]]:
        async def handler(interaction: discord.Interaction, page: int) -> None:
            allowed, _ = await self.check_interaction(thread_id, interaction)
            if not allowed:
                return
            session = store.get(thread_id)
            if session is None:
                return
            pending = dict(session.pending_step or {"kind": "select", "index": 0})
            pending["page"] = page
            store.set_pending_step(thread_id, pending)

        return handler

    async def _show_preview(
        self,
        thread: discord.Thread,
        session: SessionData,
    ) -> None:
        thread_id = int(thread.id)
        embed = self._build_preview_embed(thread_id, session)
        view = _PreviewView(self, thread_id)
        message = self._preview_messages.get(thread_id)
        if message:
            await message.edit(embed=embed, view=view)
        else:
            message = await thread.send(embed=embed, view=view)
            self._preview_messages[thread_id] = message
        store.set_preview_message(
            thread_id,
            message_id=message.id,
            channel_id=getattr(message.channel, "id", None),
        )
        store.set_pending_step(thread_id, None)
        if thread_id not in self._preview_logged:
            self._preview_logged.add(thread_id)
            await logs.send_welcome_log(
                "debug",
                view="preview",
                result="rendered",
                source=self._sources.get(thread_id, "unknown"),
                schema=session.schema_hash,
                **self._log_fields(thread_id),
            )

    def _build_preview_embed(self, thread_id: int, session: SessionData) -> discord.Embed:
        embed = discord.Embed(title="Review your responses")
        embed.description = "Confirm the information below before submitting."

        for question in self._questions.get(thread_id, []):
            state = _visible_state(session.visibility, question.qid)
            if state == "skip":
                continue
            value = _preview_value_for_question(question, session.answers.get(question.qid))
            if not value:
                value = "*(skipped)*"
            embed.add_field(name=question.label, value=value, inline=False)
        return embed

    async def _handle_confirm(
        self,
        thread_id: int,
        interaction: discord.Interaction,
    ) -> None:
        session = store.get(thread_id)
        thread = self._threads.get(thread_id)
        if session is None or thread is None:
            await logs.send_welcome_log(
                "warn",
                view="preview",
                result="inactive",
                **self._log_fields(thread_id, actor=interaction.user),
            )
            await _safe_ephemeral(interaction, "⚠️ This onboarding session expired.")
            return

        questions_for_thread = self._questions.get(thread_id, [])
        visibility_map = session.visibility or {}
        if not visibility_map and questions_for_thread:
            try:
                visibility_map = rules.evaluate_visibility(
                    questions_for_thread,
                    session.answers,
                )
            except Exception:
                visibility_map = {}
            else:
                session.visibility = visibility_map

        missing_required = submit.missing_required_questions(
            questions_for_thread,
            visibility_map,
            session.answers,
        )
        if missing_required:
            labels = ", ".join(f"**{question.label}**" for question in missing_required)
            await _safe_ephemeral(
                interaction,
                f"You missed: {labels}.",
            )
            return

        await interaction.response.edit_message(view=None)

        preview_message = self._preview_messages.pop(thread_id, None)
        if preview_message is not None:
            try:
                await preview_message.delete()
            except Exception:
                try:
                    await preview_message.edit(view=None)
                except Exception:
                    log.warning("failed to remove preview after confirmation", exc_info=True)

        summary_author = self._resolve_summary_author(thread, interaction)
<<<<<<< HEAD
        summary_embed: discord.Embed | None = None
        try:
            _, summary_embed = await self._build_and_send_summary(
                thread=thread,
                flow=self.flow,
                answers=session.answers,
                visibility=session.visibility,
                author=summary_author,
                schema_hash=session.schema_hash,
            )
        except Exception:
            log.warning("failed to post onboarding summary", exc_info=True)

        await thread.send("@RecruitmentCoordinator")

        await self._log_panel_completion(
            thread_id,
=======
        summary_success = await self._send_welcome_summary_safe(
>>>>>>> 9cf1b544
            thread=thread,
            answers=dict(session.answers),
            author=summary_author,
            schema_hash=session.schema_hash or "",
            visibility=session.visibility,
        )

        if summary_success:
            await thread.send("@RecruitmentCoordinator")

            await self._log_panel_completion(
                thread_id,
                thread=thread,
                actor=interaction.user,
                session=session,
                answers=dict(session.answers),
            )

            self._persist_session_completion(
                thread_id,
                session_data=session,
                answers=dict(session.answers),
                panel_message_id=self._panel_messages.get(thread_id),
            )

        store.set_preview_message(thread_id, message_id=None, channel_id=None)
        self._cleanup_session(
            thread_id,
            preserve_session=bool(summary_embed and _is_fallback_summary(summary_embed)),
        )

    async def _handle_edit(
        self,
        thread_id: int,
        interaction: discord.Interaction,
    ) -> None:
        session = store.get(thread_id)
        thread = self._threads.get(thread_id)
        if session is None or thread is None:
            await logs.send_welcome_log(
                "warn",
                view="preview",
                result="inactive",
                **self._log_fields(thread_id, actor=interaction.user),
            )
            await _safe_ephemeral(interaction, "⚠️ This onboarding session expired.")
            return

        await interaction.response.edit_message(view=None)
        await _safe_followup(
            interaction,
            "🛠️ Re-opening the form so you can make changes.",
        )
        await logs.send_welcome_log(
            "info",
            view="preview",
            result="reopened",
            **self._log_fields(thread_id, actor=interaction.user),
        )
        anchor = getattr(interaction, "message", None)
        await self._start_modal_step(thread, session, anchor=anchor)

    def _cleanup_session(self, thread_id: int, *, preserve_session: bool = False) -> None:
        if not preserve_session:
            store.end(thread_id)
        self._threads.pop(thread_id, None)
        self._questions.pop(thread_id, None)
        self.answers_by_thread.pop(thread_id, None)
        self._select_messages.pop(thread_id, None)
        self._preview_messages.pop(thread_id, None)
        self._sources.pop(thread_id, None)
        self._allowed_users.pop(thread_id, None)
        self._target_users.pop(thread_id, None)
        self._target_message_ids.pop(thread_id, None)
        self._preview_logged.discard(thread_id)
        panel_message_id = self._panel_messages.pop(thread_id, None)
        if panel_message_id is not None:
            panels.mark_panel_inactive_by_message(panel_message_id)
        self._prefetched_panels.pop(thread_id, None)
        self._inline_message_ids.pop(thread_id, None)
        panels.unbind_controller(thread_id)

    async def _ensure_target_cached(
        self, thread_id: int, *, refresh_if_none: bool = False
    ) -> None:
        cached = self._target_users.get(thread_id, ...)
        if cached is not ...:
            if not (cached is None and refresh_if_none):
                return

        thread = self._threads.get(thread_id)
        if thread is None:
            self._target_users[thread_id] = None
            return

        target_id: int | None = None
        message_id: int | None = None

        message = await locate_welcome_message(thread)
        target_id, message_id = extract_target_from_message(message)

        self._target_users[thread_id] = target_id
        if message_id is not None:
            self._target_message_ids[thread_id] = message_id

    @staticmethod
    def _member_role_ids(member: discord.abc.User | discord.Member | None) -> set[int]:
        if not isinstance(member, discord.Member):
            return set()
        role_ids: set[int] = set()
        for role in getattr(member, "roles", []) or []:
            role_id = getattr(role, "id", None)
            if role_id is None:
                continue
            try:
                role_ids.add(int(role_id))
            except (TypeError, ValueError):
                continue
        return role_ids

    async def _log_access(
        self,
        level: str,
        result: str,
        thread_id: int,
        interaction: discord.Interaction,
        context: dict[str, Any],
        **extra: Any,
    ) -> None:
        payload = self._log_fields(thread_id, actor=interaction.user)
        payload.update(context)
        payload["result"] = result
        if extra:
            payload.update(extra)
        await logs.send_welcome_log(level, **payload)

    async def check_interaction(
        self,
        thread_id: int,
        interaction: discord.Interaction,
        *,
        context: dict[str, Any] | None = None,
    ) -> tuple[bool, str | None]:
        allowed_cache = self._allowed_users.setdefault(thread_id, set())
        actor = interaction.user
        actor_id = getattr(actor, "id", None)

        log_context: dict[str, Any] | None = None
        if context is not None:
            log_context = dict(context)
            if actor_id is not None:
                log_context.setdefault("actor_id", int(actor_id))
            target_message_id = self._target_message_ids.get(thread_id)
            if target_message_id is not None:
                log_context.setdefault("target_message_id", int(target_message_id))
            thread = self._thread_for(thread_id)
            parent_id = getattr(thread, "parent_id", None)
            if parent_id is not None:
                log_context.setdefault("parent_channel_id", int(parent_id))
        target_id = self._target_users.get(thread_id)
        if target_id is not None and log_context is not None:
            log_context.setdefault("target_user_id", int(target_id))

        if actor_id is not None and actor_id in allowed_cache:
            fallback_thread = interaction.channel if isinstance(interaction.channel, discord.Thread) else self._thread_for(thread_id)
            _log_gate(
                interaction,
                allowed=True,
                reason="cached",
                fallback_thread=fallback_thread,
                flow=self.flow,
            )
            if log_context is not None:
                await self._log_access("info", "allowed", thread_id, interaction, log_context)
            return True, None

        thread = self._thread_for(thread_id)
        subject = interaction.channel if isinstance(interaction.channel, discord.Thread) else None

        if subject is None:
            _log_gate(
                interaction,
                allowed=False,
                reason="no_thread",
                fallback_thread=thread,
                flow=self.flow,
            )
            if log_context is not None:
                await self._log_access("warn", "denied_scope", thread_id, interaction, log_context)
            await _safe_ephemeral(
                interaction,
                "⚠️ This onboarding panel only works inside ticket threads.",
            )
            return False, "no_thread"

        perms = subject.permissions_for(cast(discord.abc.Snowflake, actor))
        if not perms.view_channel:
            _log_gate(
                interaction,
                allowed=False,
                reason="no_view_channel",
                fallback_thread=subject,
                flow=self.flow,
            )
            if log_context is not None:
                await self._log_access(
                    "warn",
                    "denied_permission",
                    thread_id,
                    interaction,
                    log_context,
                    reason="no_view_channel",
                )
            await _safe_ephemeral(
                interaction,
                "⚠️ You need view access to this thread before starting the onboarding form.",
            )
            return False, "no_view_channel"

        if actor_id is not None:
            allowed_cache.add(int(actor_id))
        if log_context is not None:
            await self._log_access("info", "allowed", thread_id, interaction, log_context)
        _log_gate(
            interaction,
            allowed=True,
            reason="view_channel",
            fallback_thread=subject,
            flow=self.flow,
        )
        return True, None

    def _store_select_answer(
        self,
        session: SessionData,
        question: Question,
        values: Iterable[str],
    ) -> None:
        option_objects = self._question_options(question)
        options: dict[str, dict[str, str]] = {}
        for option in option_objects:
            if isinstance(option, dict):
                label = str(option.get("label") or option.get("value") or "")
                value = str(option.get("value") or option.get("label") or label)
            else:
                label = str(getattr(option, "label", ""))
                value = str(getattr(option, "value", label))
            if value:
                options[value] = {"value": value, "label": label or value}
        qtype = self._question_type_value(question).strip().lower()
        if qtype.startswith("single-select"):
            if values:
                value = next(iter(values))
                option = options.get(value)
                if option:
                    session.answers[question.qid] = dict(option)
                else:
                    session.answers.pop(question.qid, None)
            else:
                session.answers.pop(question.qid, None)
            return

        selected: list[dict[str, str]] = []
        for token in values:
            option = options.get(token)
            if option:
                selected.append(dict(option))
        if selected:
            session.answers[question.qid] = selected
        else:
            session.answers.pop(question.qid, None)

    def _modal_title_prefix(self) -> str:
        return "Onboarding questions"

    def _modal_intro_text(self) -> str:
        return "🧭 Let's capture some details. Press the button below to start."

    def _select_intro_text(self) -> str:
        return "🔽 Choose the options that apply using the menus below."

    def _resolve_summary_author(
        self, thread: discord.Thread, interaction: discord.Interaction
    ) -> discord.Member:
        owner = getattr(thread, "owner", None)
        if isinstance(owner, discord.Member):
            return owner

        guild = thread.guild
        owner_id = getattr(thread, "owner_id", None)
        if guild and owner_id:
            member = guild.get_member(owner_id)
            if member is not None:
                return member

        user = interaction.user
        if isinstance(user, discord.Member):
            return user

        if guild is not None and getattr(user, "id", None):
            member = guild.get_member(int(user.id))
            if member is not None:
                return member

        if guild is not None:
            me = guild.me
            if me is not None:
                return me

        user_obj = interaction.user
        if isinstance(user_obj, discord.User):
            return cast(discord.Member, user_obj)

        raise TypeError("Unable to resolve summary author for onboarding thread")


class WelcomeController(BaseWelcomeController):
    def __init__(self, bot: commands.Bot) -> None:
        super().__init__(bot, flow="welcome")


class _PreviewView(discord.ui.View):
    def __init__(self, controller: BaseWelcomeController, thread_id: int) -> None:
        super().__init__(timeout=600)
        self.controller = controller
        self.thread_id = thread_id

    async def interaction_check(self, interaction: discord.Interaction) -> bool:  # pragma: no cover - network
        allowed, _ = await self.controller.check_interaction(self.thread_id, interaction)
        return allowed

    @discord.ui.button(label="Confirm", style=discord.ButtonStyle.success, custom_id="ob.confirm")
    async def confirm(self, interaction: discord.Interaction, _: discord.ui.Button) -> None:  # pragma: no cover - network
        if getattr(interaction, "_c1c_claimed", False):
            return
        setattr(interaction, "_c1c_claimed", True)
        thread = interaction.channel if isinstance(interaction.channel, discord.Thread) else None
        context = {
            **logs.thread_context(thread if isinstance(thread, discord.Thread) else None),
            "actor": logs.format_actor(interaction.user),
            "view": "preview",
            "view_id": "ob.confirm",
        }
        actor_name = logs.format_actor_handle(interaction.user)
        if actor_name:
            context["actor_name"] = actor_name
        await logs.send_welcome_log("debug", result="clicked", **context)
        await self.controller._handle_confirm(self.thread_id, interaction)

    @discord.ui.button(label="Edit", style=discord.ButtonStyle.secondary, custom_id="ob.edit")
    async def edit(self, interaction: discord.Interaction, _: discord.ui.Button) -> None:  # pragma: no cover - network
        if getattr(interaction, "_c1c_claimed", False):
            return
        setattr(interaction, "_c1c_claimed", True)
        thread = interaction.channel if isinstance(interaction.channel, discord.Thread) else None
        context = {
            **logs.thread_context(thread if isinstance(thread, discord.Thread) else None),
            "actor": logs.format_actor(interaction.user),
            "view": "preview",
            "view_id": "ob.edit",
        }
        actor_name = logs.format_actor_handle(interaction.user)
        if actor_name:
            context["actor_name"] = actor_name
        await logs.send_welcome_log("debug", result="clicked", **context)
        await self.controller._handle_edit(self.thread_id, interaction)

    async def on_timeout(self) -> None:  # pragma: no cover - network
        for child in self.children:
            child.disabled = True


async def _safe_ephemeral(interaction: discord.Interaction, message: str) -> None:
    diag_state = diag.interaction_state(interaction)
    response_done = False
    try:
        response_done = bool(interaction.response.is_done())
    except Exception:  # pragma: no cover - defensive guard
        response_done = False
    deny_path = "followup" if response_done else "initial_response"
    diag_state["deny_path"] = deny_path
    diag_state["response_is_done"] = response_done
    if diag.is_enabled():
        await diag.log_event("info", "deny_notice_pre", **diag_state)
    try:
        if response_done:
            await _edit_deferred_response(interaction, message)
        else:
            await interaction.response.send_message(message, ephemeral=True)
        if diag.is_enabled():
            await diag.log_event("info", "deny_notice_sent", **diag_state)
    except Exception:  # pragma: no cover - defensive network handling
        if diag.is_enabled():
            error_type = None
            status = None
            code = None
            if isinstance(exc := sys.exc_info()[1], discord.Forbidden):
                error_type = "Forbidden"
                status = getattr(exc, "status", None)
                code = getattr(exc, "code", None)
            elif isinstance(exc, discord.HTTPException):
                error_type = "HTTPException"
                status = getattr(exc, "status", None)
                code = getattr(exc, "code", None)
            else:
                error_type = exc.__class__.__name__ if exc else None
            await diag.log_event(
                "error",
                "deny_notice_error",
                error_type=error_type,
                status=status,
                code=code,
                **diag_state,
            )
        log.warning("failed to send denial response", exc_info=True)


def _visible_state(visibility: dict[str, dict[str, str]], qid: str) -> str:
    return visibility.get(qid, {}).get("state", "show")


def _is_effectively_required(
    question: Question, visibility: dict[str, dict[str, str]]
) -> bool:
    info = visibility.get(question.qid) or {}
    if "required" in info:
        return bool(info["required"])
    state = info.get("state")
    if state == "optional":
        return False
    return bool(getattr(question, "required", False))


def _preview_value_for_question(question: Question, stored: Any) -> str:
    if stored is None:
        return ""
    qtype = getattr(question, "type", None) or getattr(question, "qtype", None)
    qtype_text = str(qtype or "").strip().lower()
    if qtype_text in TEXT_TYPES:
        return str(stored)
    if question.type == "bool":
        if isinstance(stored, bool):
            return "Yes" if stored else "No"
        text = str(stored).strip()
        lowered = text.lower()
        if lowered in {"true", "yes", "y", "1"}:
            return "Yes"
        if lowered in {"false", "no", "n", "0"}:
            return "No"
        return text
    if question.type == "single-select":
        if isinstance(stored, dict):
            label = stored.get("label") or stored.get("value")
            return str(label or "")
        return str(stored)
    if isinstance(stored, str):
        return stored.strip()
    if isinstance(stored, Iterable):
        labels = []
        for item in stored:
            if isinstance(item, dict):
                label = item.get("label") or item.get("value")
                if label:
                    labels.append(str(label))
            else:
                labels.append(str(item))
        return ", ".join(labels)
    return str(stored)


def _missing_required_selects(
    questions: Sequence[Question],
    visibility: dict[str, dict[str, str]],
    answers: dict[str, Any],
) -> list[str]:
    missing: list[str] = []
    for question in questions:
        qtype = getattr(question, "type", None) or getattr(question, "qtype", None)
        if str(qtype or "").strip().lower() not in SELECT_TYPES:
            continue
        state = _visible_state(visibility, question.qid)
        if state == "skip":
            continue
        required = _is_effectively_required(question, visibility)
        if not required:
            continue
        value = answers.get(question.qid)
        if not _has_select_answer(value):
            missing.append(question.label)
    return missing


def _has_select_answer(value: Any) -> bool:
    if not value:
        return False
    if isinstance(value, dict):
        if value.get("value"):
            return True
        nested = value.get("values")
        if isinstance(nested, Iterable):
            return any(_has_select_answer(item) for item in nested)
        return False
    if isinstance(value, str):
        return bool(value.strip())
    if isinstance(value, Iterable):
        return any(_has_select_answer(item) for item in value)
    return bool(value)


def _final_fields(questions: Sequence[Question], answers: dict[str, Any]) -> dict[str, Any]:
    fields: dict[str, Any] = {}
    option_lookup: dict[str, dict[str, str]] = {}
    for question in questions:
        qtype = getattr(question, "type", None) or getattr(question, "qtype", None)
        if str(qtype or "").strip().lower() in SELECT_TYPES:
            lookup: dict[str, str] = {}
            for option in getattr(question, "options", ()):  # type: ignore[attr-defined]
                label = getattr(option, "label", None)
                value = getattr(option, "value", None)
                if value:
                    lookup[str(value)] = str(label if label is not None else value)
            if not lookup:
                note = getattr(question, "note", None)
                if isinstance(note, str) and note.strip():
                    for token in note.replace("\n", ",").split(","):
                        text = token.strip()
                        if text:
                            lookup[text] = text
            option_lookup[question.qid] = lookup
    for qid, value in answers.items():
        label_value = _convert_to_labels(value, option_lookup.get(qid, {}))
        if isinstance(label_value, str) and len(label_value) > 300:
            label_value = label_value[:297] + "..."
        fields[qid] = label_value
    return fields


def _convert_to_labels(value: Any, mapping: dict[str, str]) -> Any:
    if isinstance(value, dict):
        if "value" in value:
            token = value.get("value")
            return mapping.get(token, str(value.get("label") or token))
        if "values" in value:
            items = value.get("values")
            if isinstance(items, Iterable):
                return [
                    mapping.get(item.get("value"), item.get("label"))
                    if isinstance(item, dict)
                    else mapping.get(str(item), str(item))
                    for item in items
                ]
        return {key: _convert_to_labels(val, mapping) for key, val in value.items()}
    if isinstance(value, Iterable) and not isinstance(value, (str, bytes)):
        return [_convert_to_labels(item, mapping) for item in value]
    if isinstance(value, str):
        return mapping.get(value, value)
    return value


def _extract_level_detail(answers: Mapping[str, Any]) -> str | None:
    raw = answers.get("w_level_detail") if isinstance(answers, Mapping) else None
    if isinstance(raw, Mapping):
        for key in ("label", "value", "text"):
            candidate = raw.get(key)
            if isinstance(candidate, str) and candidate.strip():
                return candidate.strip()
    if isinstance(raw, (list, tuple)):
        for item in raw:
            if isinstance(item, str) and item.strip():
                return item.strip()
            if isinstance(item, Mapping):
                for key in ("label", "value", "text"):
                    candidate = item.get(key)
                    if isinstance(candidate, str) and candidate.strip():
                        return candidate.strip()
    if raw is not None:
        text = str(raw).strip()
        if text:
            return text
    return None


def _safe_followup(interaction: discord.Interaction, message: str) -> Awaitable[None]:
    async def runner() -> None:
        try:
            if interaction.response.is_done():
                await interaction.followup.send(message, ephemeral=True)
            else:
                await interaction.response.send_message(message, ephemeral=True)
        except Exception:
            log.warning("failed to send follow-up", exc_info=True)

    return runner()


__all__ = ["WelcomeController", "BaseWelcomeController"]<|MERGE_RESOLUTION|>--- conflicted
+++ resolved
@@ -25,12 +25,9 @@
 from modules.onboarding.ui.panel_message_manager import PanelMessageManager
 from modules.onboarding.ui.modal_renderer import WelcomeQuestionnaireModal, build_modals
 from modules.onboarding.ui.select_renderer import build_select_view
-<<<<<<< HEAD
 from modules.onboarding.ui.summary_embed import _is_fallback_summary, build_summary_embed
 from modules.onboarding.ui.summary_retry import RetryWelcomeSummaryView
-=======
 from modules.onboarding.ui.summary_embed import build_summary_embed, _fallback_welcome_embed
->>>>>>> 9cf1b544
 from modules.onboarding.ui.views import NextStepView
 from modules.onboarding.ui import panels
 from shared.logfmt import channel_label, user_label
@@ -1945,33 +1942,12 @@
             log.warning("failed to resolve summary author; falling back to thread owner", exc_info=True)
             summary_author = getattr(thread, "owner", None) or interaction.user
 
-<<<<<<< HEAD
         schema = session.schema_hash if session else schema_hash(self.flow)
-=======
->>>>>>> 9cf1b544
         recruiter_ids = list(getattr(self, "recruiter_role_ids", []) or [])
         if not recruiter_ids:
             recruiter_ids = list(getattr(self, "RECRUITER_ROLE_IDS", []) or [])
         mention_text = " ".join(f"<@&{int(role_id)}>" for role_id in recruiter_ids if role_id)
         allowed_mentions = discord.AllowedMentions(roles=True, users=False, everyone=False)
-<<<<<<< HEAD
-
-        summary_embed: discord.Embed | None = None
-        try:
-            _, summary_embed = await self._build_and_send_summary(
-                thread=thread,
-                flow=self.flow,
-                answers=dict(answers),
-                visibility=visibility,
-                author=summary_author,
-                schema_hash=schema,
-                mention_text=mention_text or None,
-                allowed_mentions=allowed_mentions if mention_text else None,
-            )
-        except Exception:
-            log.warning("failed to post onboarding summary", exc_info=True)
-        else:
-=======
         schema = session.schema_hash if session else schema_hash(self.flow)
         summary_success = await self._send_welcome_summary_safe(
             thread=thread,
@@ -1984,7 +1960,6 @@
         )
 
         if summary_success:
->>>>>>> 9cf1b544
             await self._log_panel_completion(
                 thread_id,
                 thread=thread,
@@ -3513,27 +3488,7 @@
                     log.warning("failed to remove preview after confirmation", exc_info=True)
 
         summary_author = self._resolve_summary_author(thread, interaction)
-<<<<<<< HEAD
-        summary_embed: discord.Embed | None = None
-        try:
-            _, summary_embed = await self._build_and_send_summary(
-                thread=thread,
-                flow=self.flow,
-                answers=session.answers,
-                visibility=session.visibility,
-                author=summary_author,
-                schema_hash=session.schema_hash,
-            )
-        except Exception:
-            log.warning("failed to post onboarding summary", exc_info=True)
-
-        await thread.send("@RecruitmentCoordinator")
-
-        await self._log_panel_completion(
-            thread_id,
-=======
         summary_success = await self._send_welcome_summary_safe(
->>>>>>> 9cf1b544
             thread=thread,
             answers=dict(session.answers),
             author=summary_author,
