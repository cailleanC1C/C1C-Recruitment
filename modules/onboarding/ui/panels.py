--- conflicted
+++ resolved
@@ -1410,11 +1410,7 @@
                 self.add_item(self.CancelButton(self))
                 return
             options = list(self._question_options(question))
-<<<<<<< HEAD
-            qtype = self._raw_question_type(question).strip().lower()
-=======
             qtype = self._question_type(question).strip().lower()
->>>>>>> 5e2c6075
             if qtype == "bool":
                 self.add_item(self.BoolButton(self, question, True))
                 self.add_item(self.BoolButton(self, question, False))
@@ -1749,11 +1745,7 @@
                         type=meta.get("type"),
                     )
                 await controller.set_answer(self.thread_id, key, cleaned)
-<<<<<<< HEAD
-                success_notice = '✅ Saved. Click "Next" for the next question.'
-=======
                 success_notice = "✅ Saved. Click **Next** for the next question."
->>>>>>> 5e2c6075
             else:
                 await controller.set_answer(self.thread_id, key, None)
                 success_notice = "✅ Answer cleared."
