--- conflicted
+++ resolved
@@ -340,7 +340,6 @@
         diag_state["thread_id"] = thread_id
         diag_state["custom_id"] = OPEN_QUESTIONS_CUSTOM_ID
 
-<<<<<<< HEAD
         response_obj = getattr(interaction, "response", None)
         response_done_attr = getattr(response_obj, "is_done", None)
         response_done = False
@@ -384,36 +383,6 @@
 
         if diag.is_enabled():
             await diag.log_event("info", "welcome_stage1_post_clean_launcher", **diag_state)
-=======
-        preload_questions = getattr(controller, "get_or_load_questions", None)
-        cache: Any = None
-        cache_dict = getattr(controller, "_questions", None)
-        if isinstance(cache_dict, dict):
-            cache = cache_dict.get(thread_id)
-        else:
-            legacy_cache = getattr(controller, "questions_by_thread", None)
-            if isinstance(legacy_cache, dict):
-                cache = legacy_cache.get(thread_id)
-
-        if callable(preload_questions) and not cache:
-            try:
-                await preload_questions(thread_id)
-            except Exception as exc:  # pragma: no cover - best-effort preload
-                if diag.is_enabled():
-                    await diag.log_event(
-                        "warning",
-                        "onboard_preload_failed",
-                        thread_id=thread_id,
-                        error=str(exc),
-                    )
-                log.warning("welcome modal preload failed", exc_info=True)
-
-        try:
-            await self._handle_launch(interaction, response_was_done=response_was_done)
-        except Exception:
-            await self._ensure_error_notice(interaction)
-            raise
->>>>>>> 1bcf9233
 
     async def _post_retry_start(self, interaction: discord.Interaction, *, reason: str) -> None:
         """Post a small prompt with a retry button that uses a fresh interaction."""
