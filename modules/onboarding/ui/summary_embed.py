--- conflicted
+++ resolved
@@ -88,21 +88,11 @@
 
         return _build_generic_summary(flow, questions, answers, author, visibility)
     except Exception:  # pragma: no cover - defensive fallback
-<<<<<<< HEAD
-        log.error(
-            "onboarding.summary.build_failed",
-            exc_info=True,
-            extra={"flow": flow},
-        )
-        if flow == "welcome":
-            return _fallback_welcome_embed(author)
-=======
         log.error("onboarding.summary.build_failed", exc_info=True, extra={"flow": flow})
         if flow == "welcome":
             return _fallback_welcome_embed(
                 author if isinstance(author, discord.Member) else None
             )
->>>>>>> 9cf1b544
         return _fallback_generic_embed(flow, author)
 
 
@@ -302,25 +292,14 @@
     return embed
 
 
-<<<<<<< HEAD
-def _fallback_generic_embed(flow: str, author: discord.abc.User | discord.Member | None) -> discord.Embed:
-=======
 def _fallback_generic_embed(
     flow: str, author: discord.abc.User | discord.Member | None
 ) -> discord.Embed:
->>>>>>> 9cf1b544
     embed = _base_embed(flow, author)
     embed.description = "Summary unavailable — see logs"
     return embed
 
 
-<<<<<<< HEAD
-def _is_fallback_summary(embed: discord.Embed) -> bool:
-    return (embed.description or "").strip() == "Summary unavailable — see logs"
-
-
-=======
->>>>>>> 9cf1b544
 def _label(label: str, value: str) -> str:
     return f"**{label}:** {value}"
 
