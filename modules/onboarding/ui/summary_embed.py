--- conflicted
+++ resolved
@@ -57,11 +57,7 @@
 
     if flow == "welcome":
         try:
-<<<<<<< HEAD
-            embed = build_welcome_summary_embed(answers, visibility, author=author)
-=======
             return _build_onboarding_summary(flow, answers, author, schema_hash, visibility)
->>>>>>> f0e164da
         except Exception:
             log.exception("welcome.summary.build_failed", extra={"flow": flow})
             return _fallback_welcome_embed(author)
