import asyncio
from types import SimpleNamespace
from unittest.mock import AsyncMock, MagicMock

import discord
import pytest

from modules.onboarding.controllers import welcome_controller as welcome
from modules.onboarding.ui import panels


class _DummyMessage(SimpleNamespace):
    pass


def test_locate_welcome_message_skips_thread_fetch(monkeypatch: pytest.MonkeyPatch) -> None:
    async def runner() -> None:
        message = _DummyMessage(id=9001, content="hello")
        fetch_mock = AsyncMock(side_effect=AssertionError("fetch should not be called"))

        class DummyThread:
            def __init__(self) -> None:
                self.id = 1234
                self.starter_message = None
                self.fetch_message = fetch_mock
                self.parent = None

            def history(self, **_: object):  # pragma: no cover - signature shim
                async def _iter():
                    yield message

                return _iter()

        thread = DummyThread()

        result = await welcome.locate_welcome_message(thread)

        assert result is message
        fetch_mock.assert_not_awaited()

    asyncio.run(runner())


def test_panel_button_launch_posts_wizard(monkeypatch: pytest.MonkeyPatch) -> None:
    async def runner() -> None:
        monkeypatch.setattr(panels.diag, "is_enabled", lambda: False)
        monkeypatch.setattr(panels.logs, "send_welcome_log", AsyncMock())
        monkeypatch.setattr(panels.rbac, "is_admin_member", lambda actor: False)
        monkeypatch.setattr(panels.rbac, "is_recruiter", lambda actor: False)

<<<<<<< HEAD
        controller = MagicMock()
        controller.build_modal_stub = MagicMock(return_value="sentinel")
        controller.get_or_load_questions = AsyncMock(return_value=None)
        controller._questions = {}

=======
>>>>>>> 8e5ff260
        thread_id = 7777
        controller = SimpleNamespace()
        question = {"label": "Question", "qid": "qid", "type": "short"}

        async def _load(tid: int) -> None:
            controller.questions_by_thread[tid] = [question]

        controller.get_or_load_questions = AsyncMock(side_effect=_load)
        controller.render_step = MagicMock(return_value="Question text")
        controller.questions_by_thread = {}
        controller.answers_by_thread = {}
        controller.has_answer = MagicMock(return_value=False)
        controller._question_key = lambda q: q.get("qid", "")
        controller._answer_for = MagicMock(return_value=None)

        view = panels.OpenQuestionsPanelView(controller=controller, thread_id=thread_id)

        response = SimpleNamespace()
        response.is_done = MagicMock(return_value=False)
        response.edit_message = AsyncMock()
        followup_message = _DummyMessage(id=9876, edit=AsyncMock())
        followup = SimpleNamespace(send=AsyncMock(return_value=followup_message))
        app_permissions = SimpleNamespace(
            send_messages=True,
            send_messages_in_threads=True,
            embed_links=True,
            read_message_history=True,
        )
        interaction = SimpleNamespace(
            response=response,
            followup=followup,
            edit_original_response=AsyncMock(),
            user=SimpleNamespace(id=5555, roles=[], display_name="Guardian"),
            channel=None,
            channel_id=thread_id,
            message=_DummyMessage(id=3333),
            app_permissions=app_permissions,
        )

        button = next(child for child in view.children if child.custom_id == panels.OPEN_QUESTIONS_CUSTOM_ID)
        await button.callback(interaction)

        controller.get_or_load_questions.assert_awaited_once_with(thread_id)
<<<<<<< HEAD
        controller.build_modal_stub.assert_called_once_with(thread_id)
        response.defer.assert_not_awaited()
        response.send_modal.assert_awaited_once_with("sentinel")
=======
        controller.render_step.assert_called_once_with(thread_id, 0)
        response.edit_message.assert_awaited()
        args, kwargs = followup.send.await_args
        assert args[0] == "Question text"
        assert isinstance(kwargs["view"], panels.OnboardWizard)
        assert kwargs["wait"] is True
        assert kwargs["view"].message is followup_message
>>>>>>> 8e5ff260

    asyncio.run(runner())


def test_panel_button_denied_routes_followup(monkeypatch: pytest.MonkeyPatch) -> None:
    async def runner() -> None:
        logs_mock = AsyncMock()
        monkeypatch.setattr(panels.diag, "is_enabled", lambda: False)
        monkeypatch.setattr(panels.logs, "send_welcome_log", logs_mock)
        monkeypatch.setattr(panels.rbac, "is_admin_member", lambda actor: False)
        monkeypatch.setattr(panels.rbac, "is_recruiter", lambda actor: False)

<<<<<<< HEAD
        controller = MagicMock()
        controller.build_modal_stub = MagicMock(return_value="sentinel")
        controller.get_or_load_questions = AsyncMock(return_value=None)
        controller._questions = {}

=======
>>>>>>> 8e5ff260
        thread_id = 4242
        controller = SimpleNamespace()
        controller.get_or_load_questions = AsyncMock(return_value=None)
        controller.render_step = MagicMock(return_value="Question text")
        controller.questions_by_thread = {thread_id: [{"label": "Question", "qid": "qid", "type": "short"}]}
        controller.answers_by_thread = {}
        controller.has_answer = MagicMock(return_value=False)
        controller._question_key = lambda question: question.get("qid", "")
        controller._answer_for = MagicMock(return_value=None)

        view = panels.OpenQuestionsPanelView(controller=controller, thread_id=thread_id)
        retry_mock = AsyncMock()
        monkeypatch.setattr(view, "_post_retry_start", retry_mock)

        response = SimpleNamespace()
        response.is_done = MagicMock(return_value=True)
        response.edit_message = AsyncMock(side_effect=discord.InteractionResponded(None))
        followup = SimpleNamespace(send=AsyncMock())
        app_permissions = SimpleNamespace(
            send_messages=True,
            send_messages_in_threads=True,
            embed_links=True,
            read_message_history=True,
        )
        interaction = SimpleNamespace(
            response=response,
            followup=followup,
            edit_original_response=AsyncMock(),
            user=SimpleNamespace(id=9999, roles=[], display_name="Member"),
            channel=None,
            channel_id=thread_id,
            message=_DummyMessage(id=2222),
            app_permissions=app_permissions,
            original_response=AsyncMock(),
        )

        button = next(child for child in view.children if child.custom_id == panels.OPEN_QUESTIONS_CUSTOM_ID)
        await button.callback(interaction)

<<<<<<< HEAD
        controller.get_or_load_questions.assert_awaited_once_with(thread_id)
        controller.build_modal_stub.assert_called_once_with(thread_id)
        followup.send.assert_not_awaited()
        response.defer.assert_not_awaited()
        assert logs_mock.await_count == 0
=======
        controller.get_or_load_questions.assert_not_awaited()
        controller.render_step.assert_not_called()
        response.edit_message.assert_not_awaited()
        retry_mock.assert_awaited_once()
        interaction.edit_original_response.assert_not_awaited()
>>>>>>> 8e5ff260

    asyncio.run(runner())<|MERGE_RESOLUTION|>--- conflicted
+++ resolved
@@ -48,14 +48,11 @@
         monkeypatch.setattr(panels.rbac, "is_admin_member", lambda actor: False)
         monkeypatch.setattr(panels.rbac, "is_recruiter", lambda actor: False)
 
-<<<<<<< HEAD
         controller = MagicMock()
         controller.build_modal_stub = MagicMock(return_value="sentinel")
         controller.get_or_load_questions = AsyncMock(return_value=None)
         controller._questions = {}
 
-=======
->>>>>>> 8e5ff260
         thread_id = 7777
         controller = SimpleNamespace()
         question = {"label": "Question", "qid": "qid", "type": "short"}
@@ -99,19 +96,9 @@
         await button.callback(interaction)
 
         controller.get_or_load_questions.assert_awaited_once_with(thread_id)
-<<<<<<< HEAD
         controller.build_modal_stub.assert_called_once_with(thread_id)
         response.defer.assert_not_awaited()
         response.send_modal.assert_awaited_once_with("sentinel")
-=======
-        controller.render_step.assert_called_once_with(thread_id, 0)
-        response.edit_message.assert_awaited()
-        args, kwargs = followup.send.await_args
-        assert args[0] == "Question text"
-        assert isinstance(kwargs["view"], panels.OnboardWizard)
-        assert kwargs["wait"] is True
-        assert kwargs["view"].message is followup_message
->>>>>>> 8e5ff260
 
     asyncio.run(runner())
 
@@ -124,14 +111,11 @@
         monkeypatch.setattr(panels.rbac, "is_admin_member", lambda actor: False)
         monkeypatch.setattr(panels.rbac, "is_recruiter", lambda actor: False)
 
-<<<<<<< HEAD
         controller = MagicMock()
         controller.build_modal_stub = MagicMock(return_value="sentinel")
         controller.get_or_load_questions = AsyncMock(return_value=None)
         controller._questions = {}
 
-=======
->>>>>>> 8e5ff260
         thread_id = 4242
         controller = SimpleNamespace()
         controller.get_or_load_questions = AsyncMock(return_value=None)
@@ -171,18 +155,10 @@
         button = next(child for child in view.children if child.custom_id == panels.OPEN_QUESTIONS_CUSTOM_ID)
         await button.callback(interaction)
 
-<<<<<<< HEAD
         controller.get_or_load_questions.assert_awaited_once_with(thread_id)
         controller.build_modal_stub.assert_called_once_with(thread_id)
         followup.send.assert_not_awaited()
         response.defer.assert_not_awaited()
         assert logs_mock.await_count == 0
-=======
-        controller.get_or_load_questions.assert_not_awaited()
-        controller.render_step.assert_not_called()
-        response.edit_message.assert_not_awaited()
-        retry_mock.assert_awaited_once()
-        interaction.edit_original_response.assert_not_awaited()
->>>>>>> 8e5ff260
 
     asyncio.run(runner())