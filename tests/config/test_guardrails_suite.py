from __future__ import annotations

from pathlib import Path
import json
import sys

sys.path.append(str(Path(__file__).resolve().parents[2] / "scripts" / "ci"))

import guardrails_suite


def _configure_roots(tmp_path: Path, monkeypatch: object) -> None:
    monkeypatch.setattr(guardrails_suite, "ROOT", tmp_path)
    monkeypatch.setattr(guardrails_suite, "AUDIT_ROOT", tmp_path / "AUDIT")
    monkeypatch.setattr(guardrails_suite, "DOCS_ROOT", tmp_path / "docs")


def test_c03_detects_parent_import(tmp_path: Path, monkeypatch: object) -> None:
    _configure_roots(tmp_path, monkeypatch)
    module_dir = tmp_path / "modules"
    module_dir.mkdir()
    target = module_dir / "sample.py"
    target.write_text("from ..utils import helper\n", encoding="utf-8")

    suite = guardrails_suite.run_checks(None, pr_body="", parity_status="success", pr_number=0)
    c03_result = next(result for result in suite.check_results if result.code == "C-03")

    assert c03_result.status == "fail"
    assert any("C-03" in violation.rule_id for violation in c03_result.violations)


def test_d02_requires_footer(tmp_path: Path, monkeypatch: object) -> None:
    _configure_roots(tmp_path, monkeypatch)
    docs_dir = tmp_path / "docs"
    docs_dir.mkdir()
    doc = docs_dir / "Guide.md"
    doc.write_text("# Guide\nContent only\n", encoding="utf-8")

    category = guardrails_suite.CategoryResult("Docs (D)")
    guardrails_suite.check_d02(category)

    assert category.status == "fail"
    assert category.violations[0].rule_id == "D-02"


def test_g09_enforces_tests_and_docs_blocks() -> None:
    body = """Summary

Details here.
"""
    category = guardrails_suite.CategoryResult("Governance (G)")
    guardrails_suite.check_g09(category, body)

    assert category.status == "fail"
    assert category.violations[0].rule_id == "G-09"


def test_g03_requires_meta_block() -> None:
    body = """Summary only

Tests: Added
Docs: Added
"""
    category = guardrails_suite.CategoryResult("Governance (G)")
    guardrails_suite.check_g03(category, body)

    assert category.status == "fail"
    assert category.violations[0].rule_id == "G-03"


def test_f04_uses_feature_registry_and_accessor(tmp_path: Path, monkeypatch: object) -> None:
    _configure_roots(tmp_path, monkeypatch)

    modules_dir = tmp_path / "modules"
    modules_dir.mkdir()
    (modules_dir / "feature_usage.py").write_text(
        "from modules.common import feature_flags\n\n"
        "if feature_flags.is_enabled('member_panel'):\n"
        "    pass\n",
        encoding="utf-8",
    )

    category = guardrails_suite.CategoryResult("Features (F)")
    monkeypatch.setattr(
        guardrails_suite,
        "_load_feature_toggle_names",
        lambda: {"member_panel", "recruiter_panel"},
    )

    guardrails_suite.check_feature_toggles(category)

    assert category.status == "warn"
    assert category.violations[0].rule_id == "F-04"
    assert category.violations[0].files == ["recruiter_panel"]


def test_summary_reports_guardrail_health(tmp_path: Path, monkeypatch: object) -> None:
    _configure_roots(tmp_path, monkeypatch)

    docs_ops = tmp_path / "docs" / "ops"
    docs_ops.mkdir(parents=True)
    (docs_ops / ".env.example").write_text(
        "DISCORD_TOKEN=placeholder\nRECRUITMENT_SHEET_ID=sheet\n",
        encoding="utf-8",
    )

    config_md = docs_ops / "Config.md"
    config_md.write_text(
        "# Config\n\n## Environment keys\n\n| `DISCORD_TOKEN` | desc |\n| `RECRUITMENT_SHEET_ID` | desc |\n",
        encoding="utf-8",
    )

    summary_path = tmp_path / "summary.md"
    check_results = [
        guardrails_suite.CheckResult(
            code="C-02",
            description="Use logger instead of print()",
            status="pass",
        ),
        guardrails_suite.CheckResult(
            code="C-03",
            description="Parent-relative imports are forbidden",
            status="fail",
            violations=[guardrails_suite.Violation("C-03", "error", "Parent-relative imports are forbidden", [])],
        ),
        guardrails_suite.CheckResult(
            code="D-03",
            description="ENV parity check",
            status="skip",
            reason="ENV parity status unavailable",
        ),
    ]
    suite = guardrails_suite.SuiteResult(
        check_results=check_results,
        categories=guardrails_suite._build_categories(check_results),
        violations=[violation for result in check_results for violation in result.violations],
    )

    guardrails_suite._append_summary_markdown(suite, summary_path)

    summary_text = summary_path.read_text(encoding="utf-8")
    assert "## Automated guardrail checks" in summary_text
    assert "- ✅ C-02 — Use logger instead of print()" in summary_text
    assert "- ❌ C-03 — Parent-relative imports are forbidden (1 violation)" in summary_text
    assert "- ⚪ D-03 — ENV parity check (skipped: ENV parity status unavailable)" in summary_text
    assert "Config parity" not in summary_text
    assert "Secret scan" not in summary_text
<<<<<<< HEAD
=======


def test_summary_json_includes_all_check_results(tmp_path: Path, monkeypatch: object) -> None:
    _configure_roots(tmp_path, monkeypatch)

    check_results = [
        guardrails_suite.CheckResult(
            code="C-02",
            description="Use logger instead of print()",
            status="pass",
        ),
        guardrails_suite.CheckResult(
            code="C-03",
            description="Parent-relative imports are forbidden",
            status="fail",
            violations=[guardrails_suite.Violation("C-03", "error", "Parent-relative imports are forbidden", [])],
        ),
        guardrails_suite.CheckResult(
            code="D-03",
            description="ENV parity check",
            status="skip",
            reason="ENV parity status unavailable",
        ),
    ]
    suite = guardrails_suite.SuiteResult(
        check_results=check_results,
        categories=guardrails_suite._build_categories(check_results),
        violations=[violation for result in check_results for violation in result.violations],
    )

    json_path = tmp_path / "guardrails-results.json"
    guardrails_suite._write_summary_json(
        suite, json_path, parity_status="ok", config_parity_status="success", secret_scan_status="success"
    )

    payload = json.loads(json_path.read_text(encoding="utf-8"))

    assert payload.get("results")
    codes = [entry["code"] for entry in payload["results"]]
    assert codes == sorted([result.code for result in check_results])
    assert set(payload.get("checks", {}).keys()) == set(codes)
    for code, entry in payload.get("checks", {}).items():
        matching = next(result for result in check_results if result.code == code)
        assert entry.get("status") == matching.status
        assert entry.get("violations") == len(matching.violations)
        assert entry.get("reason") == matching.reason
    assert payload.get("config_parity_status") == "success"
    assert payload.get("secret_scan_status") == "success"
>>>>>>> ed64bccc


def test_run_checks_covers_all_codes(tmp_path: Path, monkeypatch: object) -> None:
    _configure_roots(tmp_path, monkeypatch)

    docs_root = tmp_path / "docs"
    ops_root = docs_root / "ops"
    ops_root.mkdir(parents=True)
    (docs_root / "README.md").write_text(
        "# Docs\n\n- [ops/Config.md](ops/Config.md)\n\nDoc last updated: 2026-01-01 (v0.9.8.3)\n",
        encoding="utf-8",
    )
    (ops_root / "Config.md").write_text(
        "# Config\n\n## Environment keys\n\n| `DISCORD_TOKEN` | desc |\n\nDoc last updated: 2026-01-01 (v0.9.8.3)\n",
        encoding="utf-8",
    )
    (ops_root / ".env.example").write_text("DISCORD_TOKEN=placeholder\n", encoding="utf-8")

    modules_dir = tmp_path / "modules"
    modules_dir.mkdir()
    (modules_dir / "bad_import.py").write_text("from ..legacy import helper\n", encoding="utf-8")

    monkeypatch.setattr(guardrails_suite, "_load_feature_toggle_names", lambda: set())

    pr_body = (
        "[meta]\nlabels: guardrails\nmilestone: Harmonize v1.0\n[/meta]\n\n"
        "Tests:\nNot required (reason: CI-only)\nDocs:\nNot required (reason: CI-only)\n"
    )

    suite = guardrails_suite.run_checks(None, pr_body=pr_body, parity_status="success", pr_number=1)

    codes = {result.code for result in suite.check_results}
    assert codes == {check.code for check in guardrails_suite.CHECKS}

    c03_result = next(result for result in suite.check_results if result.code == "C-03")
    assert c03_result.status == "fail"
    d03_result = next(result for result in suite.check_results if result.code == "D-03")
    assert d03_result.status == "pass"


def test_run_all_checks_returns_results(tmp_path: Path, monkeypatch: object) -> None:
    _configure_roots(tmp_path, monkeypatch)

    docs_root = tmp_path / "docs"
    ops_root = docs_root / "ops"
    ops_root.mkdir(parents=True)
    (docs_root / "README.md").write_text(
        "# Docs\n\n- [ops/Config.md](ops/Config.md)\n\nDoc last updated: 2026-01-01 (v0.9.8.3)\n",
        encoding="utf-8",
    )
    (ops_root / "Config.md").write_text(
        "# Config\n\n## Environment keys\n\n| `DISCORD_TOKEN` | desc |\n\nDoc last updated: 2026-01-01 (v0.9.8.3)\n",
        encoding="utf-8",
    )
    (ops_root / ".env.example").write_text("DISCORD_TOKEN=placeholder\n", encoding="utf-8")

    modules_dir = tmp_path / "modules"
    modules_dir.mkdir()
    (modules_dir / "bad_import.py").write_text("from ..legacy import helper\n", encoding="utf-8")

    monkeypatch.setattr(guardrails_suite, "_load_feature_toggle_names", lambda: set())

    pr_body = (
        "[meta]\nlabels: guardrails\nmilestone: Harmonize v1.0\n[/meta]\n\n"
        "Tests:\nNot required (reason: CI-only)\nDocs:\nNot required (reason: CI-only)\n"
    )

    results, violations = guardrails_suite.run_all_checks(
        base_ref=None, pr_number=1, pr_body=pr_body, parity_status="success"
    )

    codes = {result.code for result in results}
    assert codes == {check.code for check in guardrails_suite.CHECKS}
    assert any(v.rule_id == "C-03" for v in violations)<|MERGE_RESOLUTION|>--- conflicted
+++ resolved
@@ -145,8 +145,6 @@
     assert "- ⚪ D-03 — ENV parity check (skipped: ENV parity status unavailable)" in summary_text
     assert "Config parity" not in summary_text
     assert "Secret scan" not in summary_text
-<<<<<<< HEAD
-=======
 
 
 def test_summary_json_includes_all_check_results(tmp_path: Path, monkeypatch: object) -> None:
@@ -195,7 +193,6 @@
         assert entry.get("reason") == matching.reason
     assert payload.get("config_parity_status") == "success"
     assert payload.get("secret_scan_status") == "success"
->>>>>>> ed64bccc
 
 
 def test_run_checks_covers_all_codes(tmp_path: Path, monkeypatch: object) -> None:
