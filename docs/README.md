# C1C Recruitment Bot Documentation Overview (v0.9.7)

## Purpose
This index explains the intent and ownership of every file in the documentation tree.
It exists so that contributors update the correct references after each development wave or PR.

## 📘 Global Documentation `/docs`
These files describe how the **entire bot** works: architecture, operations, troubleshooting, and contributor rules.
* [`Architecture.md`](Architecture.md) - Canonical explanation of the bot’s architecture, runtime flow, Sheets integration, caches, and environment separation.
* [`Runbook.md`](Runbook.md) - Single source of truth for admin operations: health checks, maintenance, refresh rules, deployment expectations.
* [`Troubleshooting.md`](Troubleshooting.md) - How to diagnose common issues, logs to check, and recovery steps.
* [`README.md`](README.md) — you are here; master index for the documentation tree.

##   Architectural Decision Records `/docs/adr/`
Historical decisions and contracts.
* [`README.md`](adr/README.md) — ADR index and authoring guidelines.
* [`ADR-0000`](adr/ADR-0000-template.md) — template for proposing new architecture decisions.
* [`ADR-0001`](adr/ADR-0001-sheets-access-layer.md) — Sheets access layer contract.
* [`ADR-0002`](adr/ADR-0002-cache-telemetry-wrapper.md) — cache telemetry wrapper.
* [`ADR-0003`](adr/ADR-0003-coreops-command-contract.md) — CoreOps command contract.
* [`ADR-0004`](adr/ADR-0004-help-system-short-vs-detailed.md) — help system short vs detailed output.
* [`ADR-0005`](adr/ADR-0005-reload-vs-refresh.md) — reload vs refresh behaviour.
* [`ADR-0006`](adr/ADR-0006-startup-preloader-bot-info-cron.md) — startup preloader bot info cron.
* [`ADR-0007`](adr/ADR-0007-feature-toggles-recruitment-module-boundaries.md) — feature toggles and module boundaries.
* [`ADR-0008`](adr/ADR-0008-emoji-pipeline-port.md) — emoji pipeline port.
* [`ADR-0009`](adr/ADR-0009-recruiter-panel-text-only.md) — recruiter panel text-only workflow.
* [`ADR-0010`](adr/ADR-0010-clan-profile-with-emoji.md) — clan profile emoji policy.
* [`ADR-0011`](adr/ADR-0011-Normalize-to-Modules-First.md) — member search indexing.
* [`ADR-0012`](adr/ADR-0012-coreops-package.md) — CoreOps package structure.
* [`ADR-0013`](adr/ADR-0013-config-io-hardening.md) — config & I/O hardening (log channel, emoji proxy, recruiter Sheets, readiness route).
* [`ADR-0014`](adr/ADR-0014-async-sheets-facade.md) — async Sheets facade contract.
* [`ADR-0015`](adr/ADR-0015-config-hygiene-and-secrets.md) — config hygiene & secrets governance.
* [`ADR-0016`](adr/ADR-0016-import-side-effects.md) — import-time side effects removal.
* [`ADR-0017`](adr/ADR-0017-Reservations-Placement-Schema.md) — reservations & placement schema.
* [`ADR-0018`](adr/ADR-0018_DailyRecruiterUpdate.md) — daily recruiter update schedule and sheet-driven report.
* [`ADR-0019 — Introduction of Clan Seat Reservations`](adr/ADR-0019-Introduction-of-Clan-SeatReservations.md) — clan seat reservation system rollout for recruiters.
* [`ADR-0020 — Availability Derivation`](adr/ADR-0020-Availability-Derivation.md) — derivation of availability states from reservation data.
* [`ADR-0021 — Availability Recompute Helper`](adr/ADR-0021-availability-recompute-helper.md) — reservations sheet adapter and recompute helper.
* [`ADR-0022 — Module Boundaries`](adr/ADR-0022-Module-Boundaries.md) — onboarding vs welcome module boundaries and update discipline.

## Feature Epics `/docs/epic/`
High-level design documents.
* [`README.md`](epic/README.md) — epic index and submission expectations.
* [`EPIC_WelcomePlacementV2.md`](epic/EPIC_WelcomePlacementV2.md) — welcome & placement v2 thread-first onboarding flow.
* [`EPIC_DailyRecruiterUpdate.md`](epic/EPIC_DailyRecruiterUpdate.md) — daily recruiter update reporting pipeline.
* [`EPIC_ClanSeatReservationSystem.md`](epic/EPIC_ClanSeatReservationSystem.md) — Clan Seat Reservation System v1

## `/docs/_meta/`
Formatting, embed style, log style, help text tone, and documentation conventions.
* [`COMMAND_METADATA.md`](_meta/COMMAND_METADATA.md) — canonical command metadata export for Ops and diagnostics.
* [`DocStyle.md`](_meta/DocStyle.md) — single source for doc formatting plus log/embed/help UX style.

## `/docs/guardrails/`
* [`README.md`](guardrails/README.md) — high-level summary of CI-enforced guardrails surfaced on pull requests.
* [`RepositoryGuardrails.md`](guardrails/RepositoryGuardrails.md) — canonical guardrails specification covering structure, coding, documentation, and governance rules.

## `/docs/compliance/`
Generated reports used by CI.
* [`REPORT_GUARDRAILS.md`](compliance/REPORT_GUARDRAILS.md) — guardrail compliance report template and severity mapping.

## `/docs/contracts/`
Collaboration Contract and core infra conventions.
* [`core_infra.md`](contracts/core_infra.md) — runtime, Sheets access, and cache relationships.
* [`CollaborationContract.md`](contracts/CollaborationContract.md) — contributor standards, PR review flow, and Codex formatting instructions.

## Operational Documentation `/docs/ops/`
Collaboration Contract and core infra conventions.
* [`CoreOps.md`](ops/CoreOps.md) — CoreOps responsibilities, scheduler contracts, and cache façade expectations.
* [`Modules.md`](ops/Modules.md) — module inventory with entry points and links to each deep dive.
* [`Runbook.md`](ops/Runbook.md) — canonical operator procedures (deploy, health, refresh, and maintenance cadences).
* [`CommandMatrix.md`](ops/CommandMatrix.md) — user/admin command catalogue with permissions, feature gates, and descriptions.
* [`Config.md`](ops/Config.md) — environment variables, Config tab mapping, and Sheets schema (including `FEATURE_TOGGLES_TAB`).
* [`Logging.md`](ops/Logging.md) — logging templates, dedupe policy, and configuration toggles.
* [`Watchers.md`](ops/Watchers.md) — canonical source for watchers, schedulers, watchdog thresholds, and keepalive behaviour.
* [`Housekeeping.md`](ops/Housekeeping.md) — cleanup and thread keepalive jobs with cadences, logging formats, and env keys.
* [`housekeeping_mirralith_overview.md`](housekeeping_mirralith_overview.md) — Mirralith and cluster overview autoposter housekeeping job.
* [`PermCommandQuickstart.md`](ops/PermCommandQuickstart.md) — quickstart for the `!perm bot` command surface.
* [`modules/ShardTracker.md`](ops/modules/ShardTracker.md) — shard & mercy tracker runbook, channel/thread routing, and mercy math reference.
* [`Promo_Summary_Spec.md`](ops/Promo_Summary_Spec.md) — promo summary embeds readability spec and per-flow layout mapping.
* [`.env.example`](../.env.example) — reference environment file for local/testing setups.
* Automated server map posts keep `#server-map` in sync with live categories. Configuration (`SERVER_MAP_*`) lives in [`ops/Config.md`](ops/Config.md); log formats are in [`ops/Logging.md`](ops/Logging.md). The rendered post now starts with an `🧭 Server Map` intro that lists uncategorized channels up top, and staff-only sections can be hidden via the Config blacklists.

## Community features
* [`Community Reaction Roles`](community_reaction_roles.md) – sheet-driven reaction role wiring with optional channel/thread scoping.
* C1C Leagues Autoposter – weekly boards & announcement for Legendary, Rising Stars, Stormforged.

## Module Deep Dives `/docs/modules/` 
* [`CoreOps.md`](modules/CoreOps.md) — CoreOps responsibilities, scheduler contracts, and cache façade expectations.
* [`CoreOps-Development.md`](modules/CoreOps-Development.md) — developer setup notes and contribution workflow guidance for CoreOps.
* [`Onboarding.md`](modules/Onboarding.md) — onboarding engine scope, flows, sheet mappings, and dependencies.
* [`Welcome.md`](modules/Welcome.md) — welcome UX scope, ticket-thread flow, summary formatting, and integrations.
* [`Recruitment.md`](modules/Recruitment.md) — recruitment module responsibilities, sheet schemas, panels, and reporting flows.
* [`Placement.md`](modules/Placement.md) — placement ledger, clan math reconciliation, and reservation upkeep (commands + cron jobs).
* [`PermissionsSync.md`](modules/PermissionsSync.md) — bot access list administration and channel overwrite sync runbook.

## 🧩 Module Documentation `/docs/modules`
Each module has a **dedicated deep-dive file** describing its scope, flows, data sources, and integrations.
* [`modules/CoreOps.md`](modules/CoreOps.md) - Scheduler, bootstrap, cache facade, runtime responsibilities.
* [`modules/CoreOps-Development.md`](modules/CoreOps-Development.md) - Developer notes for CoreOps: telemetry, preloader rules, caveats, dev behaviour, testing commands.
* [`modules/Onboarding.md`](modules/Onboarding.md) - Onboarding engine: sessions, rules, skip-logic, persistence, sheet mapping.
* [`modules/Welcome.md`](modules/Welcome.md) - Discord-facing onboarding UX: threads, panels, summary embed, inline reply capture (no Enter Answer button), and hand-off into recruitment.
* [`modules/Recruitment.md`](modules/Recruitment.md) - Recruitment workflow: reservations, sheet mapping, recruiter tools.
* [`modules/Placement.md`](modules/Placement.md) - Placement logic: clan matching, ledger, seat availability, recomputations.
* [`modules/PermissionsSync.md`](modules/PermissionsSync.md) - Permission sync module: ACL workflows, overwrite syncing. All commands referenced here **must** also be present in the CommandMatrix.

## 🔧 Maintenance Rules
* Any PR touching documentation must update this index and all affected references.
* All docs must end with:
  `Doc last updated: YYYY-MM-DD (v0.9.7)`
* `.env.example` must stay in `docs/ops/`.
* No Markdown files should remain under `docs/ops/` except the global ops SSoTs listed above.
* Module docs must exclusively live under `docs/modules/`.

## Cross-References
* [`docs/contracts/CollaborationContract.md`](contracts/CollaborationContract.md) documents contributor responsibilities and embeds this index under “Documentation Discipline.”

<<<<<<< HEAD
Doc last updated: 2025-12-03 (v0.9.7)
=======
Doc last updated: 2025-12-02 (v0.9.8.2)

[meta]
labels: codex, comp:shared, comp:modules, comp:ops, tests, docs, enhancement, P2
milestone: Harmonize v1.0
[/meta]
>>>>>>> 0eb341bd
<|MERGE_RESOLUTION|>--- conflicted
+++ resolved
@@ -114,13 +114,4 @@
 ## Cross-References
 * [`docs/contracts/CollaborationContract.md`](contracts/CollaborationContract.md) documents contributor responsibilities and embeds this index under “Documentation Discipline.”
 
-<<<<<<< HEAD
-Doc last updated: 2025-12-03 (v0.9.7)
-=======
-Doc last updated: 2025-12-02 (v0.9.8.2)
-
-[meta]
-labels: codex, comp:shared, comp:modules, comp:ops, tests, docs, enhancement, P2
-milestone: Harmonize v1.0
-[/meta]
->>>>>>> 0eb341bd
+Doc last updated: 2025-12-03 (v0.9.7)