--- conflicted
+++ resolved
@@ -65,38 +65,6 @@
 * [`core_infra.md`](contracts/core_infra.md) — runtime, Sheets access, and cache relationships.
 * [`CollaborationContract.md`](contracts/CollaborationContract.md) — contributor standards, PR review flow, and Codex formatting instructions.
 
-<<<<<<< HEAD
-### `/docs/ops/` — Operational Documentation
-* [`CommandMatrix.md`](ops/CommandMatrix.md) — user/admin command catalogue with permissions, feature gates, and descriptions.
-* [`Config.md`](ops/Config.md) — environment variables, Config tab mapping, and Sheets schema (including `FEATURE_TOGGLES_TAB`).
-* [`Logging.md`](ops/Logging.md) — logging templates, dedupe policy, and configuration toggles.
-* [`PermCommandQuickstart.md`](ops/PermCommandQuickstart.md) — quickstart for the `!perm bot` command surface.
-* [`Watchers.md`](ops/Watchers.md) — canonical source for watchers, schedulers, watchdog thresholds, and keepalive behaviour.
-
-### `/docs/modules/` — Module Deep Dives
-* [`README.md`](modules/README.md) — module inventory with entry points and links to each deep dive.
-* [`CoreOps.md`](modules/CoreOps.md) — scheduler contracts, cache façade responsibilities, and lifecycle ownership.
-* [`CoreOps-Development.md`](modules/CoreOps-Development.md) — developer-focused CoreOps guidance (telemetry helpers, preload contracts).
-* [`Onboarding.md`](modules/Onboarding.md) — onboarding engine scope, flows, sheet mappings, and dependencies.
-* [`Welcome.md`](modules/Welcome.md) — welcome UX scope, ticket-thread flow, summary formatting, and integrations.
-* [`Placement.md`](modules/Placement.md) — placement ledger, clan math reconciliation, and reservation upkeep (commands + cron jobs).
-* [`Recruitment.md`](modules/Recruitment.md) — recruitment module responsibilities, sheet schemas, panels, and reporting flows.
-* [`PermissionsSync.md`](modules/PermissionsSync.md) — bot access list administration and channel overwrite sync runbook.
-
-### `/docs/reference/`
-* [`Commands.md`](reference/Commands.md) — supplemental command reference for operational usage.
-* [`Env.md`](reference/Env.md) — minimal environment checklist highlighting required keys and onboarding fallbacks.
-* [`ModuleToggles.md`](reference/ModuleToggles.md) — module-level feature toggle reference.
-* [`OnboardingConfig.md`](reference/OnboardingConfig.md) — onboarding sheet schema, cache lifecycle, and escalation notes.
-
-### `/docs/runbooks/`
-* [`Onboarding-Runbook.md`](runbooks/Onboarding-Runbook.md) — rolling-card onboarding operations and validation flow notes.
-* [`WelcomePanel.md`](runbooks/WelcomePanel.md) — persistent welcome panel behaviour, recovery workflow, and operator tips.
-
-### `/docs/specs/`
-* [`WelcomeFlow.md`](specs/WelcomeFlow.md) — ticket-thread questionnaire flow and modal interaction notes.
-* [`Welcome_Summary_Spec.md`](specs/Welcome_Summary_Spec.md) — summary embed layout, formatting rules, and hide logic.
-=======
 ## Operational Documentation `/docs/ops/` 
 Collaboration Contract and core infra conventions.
 * [`CoreOps.md`](ops/CoreOps.md) — CoreOps responsibilities, scheduler contracts, and cache façade expectations.
@@ -127,7 +95,6 @@
 * [`modules/Recruitment.md`](modules/Recruitment.md) - Recruitment workflow: reservations, sheet mapping, recruiter tools.
 * [`modules/Placement.md`](modules/Placement.md) - Placement logic: clan matching, ledger, seat availability, recomputations.
 * [`modules/PermissionsSync.md`](modules/PermissionsSync.md) - Permission sync module: ACL workflows, overwrite syncing. All commands referenced here **must** also be present in the CommandMatrix.
->>>>>>> 2e472341
 
 ## 🔧 Maintenance Rules
 * Any PR touching documentation must update this index and all affected references.  
