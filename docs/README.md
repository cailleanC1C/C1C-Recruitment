--- conflicted
+++ resolved
@@ -4,22 +4,12 @@
 This index explains the intent and ownership of every file in the documentation tree.
 It exists so that contributors update the correct references after each development wave or PR.
 
-<<<<<<< HEAD
-## Folder Map
-
-### Global docs (`/docs`)
-* [`Architecture.md`](Architecture.md) — canonical runtime architecture, data flows, and environment map.
-* [`Runbook.md`](Runbook.md) — canonical operator procedures (deploy, health, refresh, and maintenance cadences).
-* [`Troubleshooting.md`](Troubleshooting.md) — quick reference for diagnosing common issues.
-* [`_meta/DocStyle.md`](_meta/DocStyle.md) — formatting rules plus embed/log/help UX style.
-=======
 ## 📘 Global Documentation `/docs`
 These files describe how the **entire bot** works: architecture, operations, troubleshooting, and contributor rules.
 * [`Architecture.md`](Architecture.md) - Canonical explanation of the bot’s architecture, runtime flow, Sheets integration, caches, and environment separation.
 * [`Runbook.md`](Runbook.md) - Single source of truth for admin operations: health checks, maintenance, refresh rules, deployment expectations.
 * [`Troubleshooting.md`](Troubleshooting.md) - How to diagnose common issues, logs to check, and recovery steps.
 * [`README.md`](README.md) — you are here; master index for the documentation tree.
->>>>>>> 0d727270
 
 ##   Architectural Decision Records `/docs/adr/`
 Historical decisions and contracts.
@@ -73,19 +63,6 @@
 * [`core_infra.md`](contracts/core_infra.md) — runtime, Sheets access, and cache relationships.
 * [`CollaborationContract.md`](contracts/CollaborationContract.md) — contributor standards, PR review flow, and Codex formatting instructions.
 
-<<<<<<< HEAD
-### `/docs/ops/` — Operational Documentation
-* [`CommandMatrix.md`](ops/CommandMatrix.md) — user/admin command catalogue with permissions, feature gates, and descriptions.
-* [`Config.md`](ops/Config.md) — environment variables, Config tab mapping, and Sheets schema (including `FEATURE_TOGGLES_TAB`).
-* [`Logging.md`](ops/Logging.md) — logging templates, dedupe policy, and configuration toggles.
-* [`PermCommandQuickstart.md`](ops/PermCommandQuickstart.md) — quickstart for the `!perm bot` command surface.
-* [`Watchers.md`](ops/Watchers.md) — canonical source for watchers, schedulers, watchdog thresholds, and keepalive behaviour.
-* `.env.example` — environment skeleton (non-Markdown, kept with the ops docs for proximity).
-
-### `/docs/modules/` — Module Deep Dives
-* [`CoreOps.md`](modules/CoreOps.md) — scheduler contracts, cache façade responsibilities, and lifecycle ownership.
-* [`CoreOps-Development.md`](modules/CoreOps-Development.md) — developer-focused CoreOps guidance (telemetry helpers, preload contracts).
-=======
 ## Operational Documentation `/docs/ops/` 
 Collaboration Contract and core infra conventions.
 * [`CoreOps.md`](ops/CoreOps.md) — CoreOps responsibilities, scheduler contracts, and cache façade expectations.
@@ -101,15 +78,12 @@
 ## Module Deep Dives `/docs/modules/` 
 * [`CoreOps.md`](modules/CoreOps.md) — CoreOps responsibilities, scheduler contracts, and cache façade expectations.
 * [`CoreOps-Development.md`](modules/CoreOps-Development.md) — developer setup notes and contribution workflow guidance for CoreOps.
->>>>>>> 0d727270
 * [`Onboarding.md`](modules/Onboarding.md) — onboarding engine scope, flows, sheet mappings, and dependencies.
 * [`Welcome.md`](modules/Welcome.md) — welcome UX scope, ticket-thread flow, summary formatting, and integrations.
 * [`Recruitment.md`](modules/Recruitment.md) — recruitment module responsibilities, sheet schemas, panels, and reporting flows.
 * [`Placement.md`](modules/Placement.md) — placement ledger, clan math reconciliation, and reservation upkeep (commands + cron jobs).
 * [`PermissionsSync.md`](modules/PermissionsSync.md) — bot access list administration and channel overwrite sync runbook.
 
-<<<<<<< HEAD
-=======
 ## 🧩 Module Documentation `/docs/modules`
 Each module has a **dedicated deep-dive file** describing its scope, flows, data sources, and integrations.
 * [`modules/CoreOps.md`](modules/CoreOps.md) - Scheduler, bootstrap, cache facade, runtime responsibilities.
@@ -119,7 +93,6 @@
 * [`modules/Recruitment.md`](modules/Recruitment.md) - Recruitment workflow: reservations, sheet mapping, recruiter tools.
 * [`modules/Placement.md`](modules/Placement.md) - Placement logic: clan matching, ledger, seat availability, recomputations.
 * [`modules/PermissionsSync.md`](modules/PermissionsSync.md) - Permission sync module: ACL workflows, overwrite syncing. All commands referenced here **must** also be present in the CommandMatrix.
->>>>>>> 0d727270
 
 ## 🔧 Maintenance Rules
 * Any PR touching documentation must update this index and all affected references.  
