--- conflicted
+++ resolved
@@ -30,18 +30,9 @@
 - Sheet remains the source of truth.
 - No AUDIT changes.
 
-<<<<<<< HEAD
-### Startup behavior
-- On bot start, the onboarding module **preloads** the questions from the sheet once.
-- Logs:
-  - `onb preload ok count=N sample=…` when rows load.
-  - `onb preload: 0 rows…` when the tab is empty or flow filter yields none.
-  - `onb preload failed …` on exceptions (startup continues).
-=======
 ### Ops commands
 `!ops onb reload` — reload questions from the sheet and print how many rows were found (plus sample qids).
 
 `!ops onb check` — validate the tab, headers, and required columns.
->>>>>>> 0857d8ff
 
 Doc last updated: 2025-11-04 (v0.9.7)